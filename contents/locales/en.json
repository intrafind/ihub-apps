{
  "app": {
    "title": "AI Hub Apps",
    "loading": "Loading...",
    "error": "An error occurred",
    "retry": "Retry"
  },
  "header": {
    "home": "Home",
    "apps": "Apps",
    "documentation": "Documentation",
    "github": "GitHub"
  },
  "common": {
    "send": "Send",
    "cancel": "Cancel",
    "save": "Save",
    "delete": "Delete",
    "edit": "Edit",
    "loading": "Loading...",
    "error": "Error",
    "success": "Success",
    "search": "Search",
    "notFound": "Not Found",
    "back": "Back",
    "all": "All",
    "default": "Default",
    "precise": "Precise",
    "creative": "Creative",
    "select": "Select",
    "favorite": "Favorite",
    "unfavorite": "Unfavorite",
<<<<<<< HEAD
    "promptSearch": {
      "placeholder": "Search prompts...",
      "appSpecific": "app",
      "viewAll": "View all prompts"
    }
=======
    "magicPrompt": "Magic prompt",
    "undo": "Undo"
>>>>>>> dbcb2a51
  },
  "pages": {
    "home": {
      "title": "AI Hub Apps",
      "description": "Interact with various AI models through a simple interface",
      "featured": "Featured Apps",
      "viewAll": "View All Apps"
    },
    "appsList": {
      "title": "AI Apps",
      "subtitle": "Choose an application to start a conversation",
      "noApps": "No applications found",
      "searchPlaceholder": "Search apps...",
      "categories": "Categories",
      "allCategories": "All Categories",
      "favorite": "Add to favorites",
      "unfavorite": "Remove from favorites",
      "recent": "Recently used",
      "toggleImageUpload": "Toggle image upload",
      "toggleFileUpload": "Toggle file upload",
      "favorites": "Favorites",
      "clearFilters": "Clear filters",
      "loadMore": "Load More",
      "showingCountOfTotal": "Showing {{displayed}} of {{total}} apps"
    },
    "promptsList": {
      "title": "Prompt Library",
      "subtitle": "Browse available prompts",
      "searchPlaceholder": "Search prompts...",
      "noPrompts": "No prompts found",
      "copyPrompt": "Copy prompt",
      "useInApp": "Open app",
      "copied": "Copied!",
      "favorite": "Add to favorites",
      "unfavorite": "Remove from favorites",
      "recent": "Recently used",
      "previous": "Previous",
      "next": "Next",
      "pageOfTotal": "Page {{current}} of {{total}}",
      "sharePrompt": "Share prompt",
      "linkCopied": "Link copied!"
    },
    "appChat": {
      "messagePlaceholder": "Type your message here...",
      "send": "Send",
      "thinking": "Thinking...",
      "regenerate": "Regenerate response",
      "clear": "Clear chat",
      "confirmClear": "Are you sure you want to clear the chat?",
      "shareConversation": "Share conversation",
      "copyToClipboard": "Copy to clipboard",
      "copied": "Copied to clipboard!",
      "configureApp": "Configure",
      "parameters": "Parameters",
      "inputParameters": "Input Parameters",
      "startConversation": "Start conversation",
      "starterPromptsTitle": "Starter Prompts"
    },
    "notFound": {
      "title": "Page Not Found",
      "message": "We couldn't find the page you were looking for.",
      "returnHome": "Return to Home"
    }
  },
  "models": {
    "temperature": "Temperature",
    "provider": "Provider",
    "descriptions": {
      "gpt-3.5-turbo": "Fast and efficient model for most everyday tasks and conversations",
      "gpt-4": "Advanced model with strong reasoning and knowledge capabilities",
      "claude-3-opus": "Anthropic's most capable model with exceptional reasoning abilities",
      "claude-3-sonnet": "Balanced performance and value for enterprise and everyday tasks",
      "gemini-1.5-flash": "Google's versatile model optimized for text and code tasks",
      "local-vllm": "Advanced model with strong reasoning and knowledge capabilities"
    },
    "outputFormat": "Output Format"
  },
  "variables": {
    "content": "Content",
    "topic": "Topic",
    "language": "Language",
    "format": "Format",
    "tone": "Tone",
    "length": "Length",
    "enter": "Enter"
  },
  "settings": {
    "title": "Settings",
    "language": "Language",
    "theme": "Theme",
    "lightMode": "Light",
    "darkMode": "Dark",
    "apiKeys": "API Keys",
    "save": "Save Settings",
    "reset": "Reset to Default"
  },
  "error": {
    "general": "An error occurred. Please try again.",
    "notFound": "Resource not found.",
    "apiKeyMissing": "API key for model not found",
    "modelNotFound": "Model not found",
    "appNotFound": "Application not found",
    "missingRequiredFields": "Missing required fields:"
  },
  "languages": {
    "en": "English",
    "de": "German"
  },
  "appConfig": {
    "title": "Configuration",
    "save": "Save",
    "cancel": "Cancel",
    "defaultModel": "Default Model",
    "temperature": "Temperature",
    "temperatureDescription": "Controls randomness: Lower values are more deterministic, higher values are more creative.",
    "systemPrompt": "System Prompt",
    "systemPromptDescription": "Instructions for the AI at the beginning of the conversation."
  },
  "chatMessage": {
    "user": "You",
    "assistant": "Assistant",
    "system": "System",
    "copy": "Copy",
    "copied": "Copied!",
    "edit": "Edit"
  },
  "errors": {
    "fetchFailed": "Failed to fetch data",
    "sendFailed": "Failed to send message",
    "configSaveFailed": "Failed to save configuration"
  },
  "serverErrors": {
    "appNotFound": "App not found",
    "modelNotFound": "Model not found",
    "missingRequiredFields": "Missing required fields",
    "messagesRequired": "Messages array is required",
    "missingSessionId": "Session ID is required",
    "chatSessionNotFound": "Chat session not found",
    "missingFeedbackFields": "Missing required fields: messageId, appId, chatId, and rating are required",
    "apiKeyNotFound": "API key not found for provider: {provider}",
    "invalidProvider": "Invalid provider: {provider}",
    "invalidModel": "Invalid model: {model}",
    "internalError": "Internal server error",
    "authenticationFailed": "Authentication failed for {provider} API. Please check your API key.",
    "rateLimitExceeded": "Rate limit exceeded for {provider} API. Please try again later.",
    "serviceError": "{provider} API service error. The service may be experiencing issues.",
    "requestTimeout": "Request timed out after {timeout} seconds. The model may be experiencing high load.",
    "llmApiError": "LLM API request failed with status {status}",
    "responseStreamError": "Error processing response stream: {error}",
    "connectionRefused": "Connection refused while trying to access {provider} API for model {model}. Please check your connection or server configuration."
  },
  "toolErrors": {
    "MISSING_URL": "URL parameter is required.",
    "INVALID_URL": "Invalid URL.",
    "UNSUPPORTED_PROTOCOL": "Only HTTP and HTTPS URLs are supported.",
    "PAGE_NOT_FOUND": "Page could not be found.",
    "AUTH_REQUIRED": "Authentication is required to access this page.",
    "FETCH_ERROR": "Failed to fetch webpage.",
    "CONTENT_NOT_FOUND": "Could not find content in the webpage.",
    "TIMEOUT": "Request timed out while loading the webpage.",
    "TLS_ERROR": "Certificate error encountered. Please contact your administrator.",
    "EXTRACTION_FAILED": "Failed to extract content from webpage."
  },
  "responseStyles": {
    "title": "Response Style",
    "keep": "Keep Original",
    "normal": "Normal",
    "concise": "Concise",
    "formal": "Formal",
    "explanatory": "Explanatory",
    "creative": "Creative",
    "persuasive": "Persuasive",
    "humorous": "Humorous",
    "empathetic": "Empathetic",
    "friendly": "Friendly",
    "technical": "Technical",
    "casual": "Casual",
    "detailed": "Detailed",
    "analytical": "Analytical",
    "assertive": "Assertive",
    "descriptions": {
      "keep": "Keep the original style of the text.",
      "normal": "Provide default, balanced responses.",
      "concise": "Provide shorter and more direct responses. Be brief and to the point.",
      "formal": "Provide clear, professional and polished responses using formal language.",
      "explanatory": "Provide educational responses that explain concepts clearly, as if teaching a student.",
      "creative": "Provide imaginative and artistic responses, using metaphors and analogies.",
      "persuasive": "Provide convincing and compelling responses, using rhetorical techniques.",
      "humorous": "Provide light-hearted and funny responses, using jokes and puns.",
      "empathetic": "Provide compassionate and understanding responses, showing empathy and support.",
      "friendly": "Provide warm and approachable responses, using a friendly tone.",
      "technical": "Provide detailed and precise responses, using technical language.",
      "casual": "Provide relaxed and informal responses, using everyday language.",
      "detailed": "Provide thorough and comprehensive responses, covering all aspects of the topic.",
      "analytical": "Provide logical and critical responses, analyzing the topic in depth.",
      "assertive": "Provide confident and strong responses, taking a clear stance."
    }
  },
  "disclaimer": {
    "title": "Disclaimer",
    "accept": "I Understand",
    "versionInfo": "Version {{version}}, Last Updated: {{date}}"
  }
}<|MERGE_RESOLUTION|>--- conflicted
+++ resolved
@@ -30,16 +30,13 @@
     "select": "Select",
     "favorite": "Favorite",
     "unfavorite": "Unfavorite",
-<<<<<<< HEAD
     "promptSearch": {
       "placeholder": "Search prompts...",
       "appSpecific": "app",
       "viewAll": "View all prompts"
     }
-=======
     "magicPrompt": "Magic prompt",
     "undo": "Undo"
->>>>>>> dbcb2a51
   },
   "pages": {
     "home": {
