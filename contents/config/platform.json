{
  "features": {
    "usageTracking": true
  },
  "defaultLanguage": "en",
  "requestBodyLimitMB": 50,
  "telemetry": {
    "enabled": false,
    "metrics": true,
    "traces": true,
    "logs": true,
    "port": 9464
  },
  "requestConcurrency": 2,
  "refreshSalt": {
    "salt": 9,
    "lastUpdated": "2025-07-08T17:00:38.743Z"
  },
  "admin": {
    "secret": "$2b$10$HBpqJ/asLOTZ01Fjnvz4euDvkaOVcfk2TTwaQd6lyh94evW9nSNzW",
    "encrypted": true,
    "pages": {
      "home": true,
      "usage": true,
      "system": true,
      "apps": true,
      "models": true,
      "prompts": true,
      "shortlinks": true,
      "pages": true,
      "auth": true,
      "users": true
    }
  },
  "auth": {
    "mode": "oidc",
    "authenticatedGroup": "authenticated"
  },
  "anonymousAuth": {
    "enabled": true,
    "defaultGroups": ["anonymous"]
  },
  "proxyAuth": {
    "enabled": false,
    "userHeader": "X-Forwarded-User",
    "groupsHeader": "X-Forwarded-Groups",
    "jwtProviders": [
      {
        "name": "example-provider",
        "header": "Authorization",
        "issuer": "https://example.com",
        "audience": "ai-hub-apps",
        "jwkUrl": "https://example.com/.well-known/jwks.json"
      }
    ]
  },
  "localAuth": {
    "enabled": true,
    "usersFile": "contents/config/users.json",
    "sessionTimeoutMinutes": 480,
    "jwtSecret": "magic-secret",
    "showDemoAccounts": false
  },
  "oidcAuth": {
    "enabled": true,
    "providers": [
      {
        "name": "auth.intrafind.cloud",
        "displayName": "auth.intrafind.cloud",
        "clientId": "${AUTH_CLIENT_ID}",
        "clientSecret": "${AUTH_CLIENT_SECRET}",
        "authorizationURL": "https://auth.intrafind.cloud/auth/realms/intrafind/protocol/openid-connect/auth",
        "tokenURL": "https://auth.intrafind.cloud/auth/realms/intrafind/protocol/openid-connect/token",
        "userInfoURL": "https://auth.intrafind.cloud/auth/realms/intrafind/protocol/openid-connect/userinfo",
        "scope": ["openid", "profile", "email"],
        "callbackURL": "/api/auth/oidc/auth.intrafind.cloud/callback",
        "groupsAttribute": "groups",
        "defaultGroups": ["users"],
        "pkce": true,
        "autoRedirect": false
      },
      {
        "name": "keycloak",
        "displayName": "Keycloak",
        "clientId": "${KEYCLOAK_CLIENT_ID}",
        "clientSecret": "${KEYCLOAK_CLIENT_SECRET}",
        "authorizationURL": "https://if6gpu.intrafind.org/keycloak/realms/intrafind/protocol/openid-connect/auth",
        "tokenURL": "https://if6gpu.intrafind.org/keycloak/realms/intrafind/protocol/openid-connect/token",
        "userInfoURL": "https://if6gpu.intrafind.org/keycloak/realms/intrafind/protocol/openid-connect/userinfo",
        "scope": ["openid", "profile", "email"],
        "callbackURL": "/api/auth/oidc/keycloak/callback",
        "groupsAttribute": "groups",
        "defaultGroups": ["users"],
        "pkce": true,
        "autoRedirect": false
      },
      {
        "name": "google",
        "displayName": "Google",
        "clientId": "${GOOGLE_CLIENT_ID}",
        "clientSecret": "${GOOGLE_CLIENT_SECRET}",
        "authorizationURL": "https://accounts.google.com/o/oauth2/v2/auth",
        "tokenURL": "https://www.googleapis.com/oauth2/v4/token",
        "userInfoURL": "https://www.googleapis.com/oauth2/v2/userinfo",
        "scope": ["openid", "profile", "email"],
        "callbackURL": "/api/auth/oidc/google/callback",
        "groupsAttribute": "groups",
        "defaultGroups": ["google-users"],
        "pkce": true,
        "autoRedirect": false
      },
      {
        "name": "microsoft",
        "displayName": "Microsoft",
        "clientId": "${MICROSOFT_CLIENT_ID}",
        "clientSecret": "${MICROSOFT_CLIENT_SECRET}",
        "authorizationURL": "https://login.microsoftonline.com/09bb6857-2fbd-4b58-9c1a-93213574239a/oauth2/v2.0/authorize",
        "tokenURL": "https://login.microsoftonline.com/09bb6857-2fbd-4b58-9c1a-93213574239a/oauth2/v2.0/token",
        "userInfoURL": "https://graph.microsoft.com/v1.0/me",
        "scope": ["openid", "profile", "email", "User.Read"],
        "callbackURL": "/api/auth/oidc/microsoft/callback",
        "groupsAttribute": "groups",
        "defaultGroups": ["microsoft-users"],
        "pkce": true,
        "autoRedirect": false
      },
      {
        "name": "auth0",
        "displayName": "Auth0",
        "clientId": "${AUTH0_CLIENT_ID}",
        "clientSecret": "${AUTH0_CLIENT_SECRET}",
        "authorizationURL": "https://${AUTH0_DOMAIN}/authorize",
        "tokenURL": "https://${AUTH0_DOMAIN}/oauth/token",
        "userInfoURL": "https://${AUTH0_DOMAIN}/userinfo",
        "scope": ["openid", "profile", "email"],
        "callbackURL": "/api/auth/oidc/auth0/callback",
        "groupsAttribute": "groups",
        "defaultGroups": ["auth0-users"],
        "pkce": true,
        "autoRedirect": false
      }
    ]
  },
<<<<<<< HEAD
  "standardVariables": {
    "context": "This is AI Hub Apps, a platform for AI-powered applications."
=======
  "ldapAuth": {
    "enabled": false,
    "providers": [
      {
        "name": "corporate-ldap",
        "displayName": "Corporate LDAP",
        "url": "ldap://ldap.example.com:389",
        "adminDn": "cn=admin,dc=example,dc=org",
        "adminPassword": "${LDAP_ADMIN_PASSWORD}",
        "userSearchBase": "ou=people,dc=example,dc=org",
        "usernameAttribute": "uid",
        "userDn": "uid={{username}},ou=people,dc=example,dc=org",
        "groupSearchBase": "ou=groups,dc=example,dc=org",
        "groupClass": "groupOfNames",
        "defaultGroups": ["ldap-users"],
        "sessionTimeoutMinutes": 480,
        "tlsOptions": {
          "rejectUnauthorized": false
        }
      },
      {
        "name": "active-directory",
        "displayName": "Active Directory",
        "url": "ldap://ad.example.com:389",
        "adminDn": "${AD_BIND_USER}@example.com",
        "adminPassword": "${AD_BIND_PASSWORD}",
        "userSearchBase": "dc=example,dc=com",
        "usernameAttribute": "sAMAccountName",
        "userDn": "{{username}}@example.com",
        "groupSearchBase": "dc=example,dc=com",
        "groupClass": "group",
        "defaultGroups": ["ad-users"],
        "sessionTimeoutMinutes": 480
      }
    ]
  },
  "ntlmAuth": {
    "enabled": false,
    "domain": "EXAMPLE",
    "domainController": "dc.example.com",
    "type": "ntlm",
    "debug": false,
    "getUserInfo": true,
    "getGroups": true,
    "defaultGroups": ["ntlm-users"],
    "sessionTimeoutMinutes": 480,
    "generateJwtToken": true
>>>>>>> afa8918f
  },
  "iFinder": {
    "enabled": true,
    "baseUrl": "${IFINDER_API_URL}",
    "privateKey": "${IFINDER_PRIVATE_KEY}",
    "algorithm": "RS256",
    "issuer": "ai-hub-apps",
    "audience": "ifinder-api",
    "defaultScope": "",
    "tokenExpirationSeconds": 3600,
    "timeout": 30000,
    "downloadDir": "contents/data/downloads/ifinder-downloads",
    "defaultSearchProfile": "${IFINDER_SEARCH_PROFILE}",
    "endpoints": {
      "search": "/public-api/retrieval/api/v1/search-profiles/{profileId}/_search",
      "document": "/public-api/retrieval/api/v1/search-profiles/{profileId}/docs/{docId}",
      "facets": "/public-api/retrieval/api/v1/search-profiles/{profileId}/facets/{facetId}/_search",
      "autocomplete": "/public-api/retrieval/api/v1/search-profiles/{profileId}/_autocomplete",
      "indexing": "/public-api/indexing/api/v0/docs"
    }
  }
}<|MERGE_RESOLUTION|>--- conflicted
+++ resolved
@@ -141,10 +141,6 @@
       }
     ]
   },
-<<<<<<< HEAD
-  "standardVariables": {
-    "context": "This is AI Hub Apps, a platform for AI-powered applications."
-=======
   "ldapAuth": {
     "enabled": false,
     "providers": [
@@ -192,7 +188,6 @@
     "defaultGroups": ["ntlm-users"],
     "sessionTimeoutMinutes": 480,
     "generateJwtToken": true
->>>>>>> afa8918f
   },
   "iFinder": {
     "enabled": true,
