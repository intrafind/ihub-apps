--- conflicted
+++ resolved
@@ -138,15 +138,6 @@
       },
       "mappings": []
     },
-<<<<<<< HEAD
-    "teams-users": {
-      "id": "teams-users",
-      "name": "Teams Users",
-      "description": "Default permissions for Microsoft Teams users",
-      "inherits": ["authenticated"],
-      "permissions": {
-        "apps": ["chat", "translator", "summarizer", "email-composer", "image-analysis", "file-analysis"],
-=======
     "ldap-users": {
       "id": "ldap-users",
       "name": "LDAP Users",
@@ -167,15 +158,24 @@
       "inherits": ["authenticated"],
       "permissions": {
         "apps": ["chat", "email-composer", "file-analysis"],
->>>>>>> be26d24f
         "prompts": ["general", "writing", "analysis"],
         "models": ["gpt-4", "claude-4-sonnet", "gemini-2.0-flash"],
         "adminAccess": false
       },
-<<<<<<< HEAD
+      "mappings": ["Domain Users", "Employees", "Staff"]
+    },
+    "teams-users": {
+      "id": "teams-users",
+      "name": "Teams Users",
+      "description": "Default permissions for Microsoft Teams users",
+      "inherits": ["authenticated"],
+      "permissions": {
+        "apps": ["chat", "translator", "summarizer", "email-composer", "image-analysis", "file-analysis"],
+        "prompts": ["general", "writing"],
+        "models": ["gpt-3.5-turbo", "gpt-4", "claude-4-sonnet"],
+        "adminAccess": false
+      },
       "mappings": ["Teams-Users", "Microsoft-Teams"]
-=======
-      "mappings": ["Domain Users", "Employees", "Staff"]
     },
     "ntlm-users": {
       "id": "ntlm-users",
@@ -189,7 +189,6 @@
         "adminAccess": false
       },
       "mappings": ["Domain Users", "NT AUTHORITY\\Authenticated Users"]
->>>>>>> be26d24f
     }
   },
   "metadata": {
