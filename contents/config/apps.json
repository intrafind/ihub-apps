[
  {
    "id": "chat-llama-3.1-8b",
    "order": 1,
    "name": {
      "en": "AI-Chatbot (LLama 3.1 8b)",
      "de": "KI-Chatbot (LLama 3.1 8b)"
    },
    "description": {
      "en": "Generative AI assistant with small AI model - LLama 3.1 8b - without access to BMAS data.",
      "de": "Generativer KI-Assistent mit kleinem KI-Modell - LLama 3.1 8b - ohne Zugriff auf BMAS Daten."
    },
    "color": "#4F46E5",
    "icon": "chat-bubbles",
    "system": {
      "en": "You are a helpful AI assistant. Answer the user's questions accurately and concisely.",
      "de": "Du bist ein hilfreicher KI-Assistent. Beantworte die Fragen des Nutzers präzise und knapp."
    },
    "tokenLimit": 4096,
    "preferredModel": "local-vllm-llama-3.1-8b",
    "preferredOutputFormat": "markdown",
    "preferredStyle": "keep",
    "preferredTemperature": 0.7,
    "sendChatHistory": true,
    "settings": {
      "enabled": true,
      "model": {
        "enabled": true
      },
      "temperature": {
        "enabled": true
      },
      "outputFormat": {
        "enabled": true
      },
      "speechRecognition": {
        "service": "default"
      }
    },
    "microphone": {
      "enabled": true
    }
  },
  {
    "id": "chat-deepseek-r1-14b",
    "order": 2,
    "name": {
      "en": "AI-Chatbot (Deepseek R1 14b)",
      "de": "KI-Chatbot (Deepseek R1 14b)"
    },
    "description": {
      "en": "Generative AI assistant with AI model - Deepseek R1 14b - without access to BMAS data.",
      "de": "Generativer KI-Assistent mit KI-Modell - Deepseek R1 14b - ohne Zugriff auf BMAS Daten."
    },
    "color": "#4F46E5",
    "icon": "chat-bubbles",
    "system": {
      "en": "You are a helpful AI assistant. Answer the user's questions accurately and concisely.",
      "de": "Du bist ein hilfreicher KI-Assistent. Beantworte die Fragen des Nutzers präzise und knapp."
    },
    "tokenLimit": 4096,
    "preferredModel": "local-vllm-deepseek-r1-14b",
    "preferredOutputFormat": "markdown",
    "preferredStyle": "keep",
    "preferredTemperature": 0.7,
    "sendChatHistory": true,
    "settings": {
      "enabled": true,
      "model": {
        "enabled": true
      },
      "temperature": {
        "enabled": true
      },
      "outputFormat": {
        "enabled": true
      },
      "speechRecognition": {
        "service": "default"
      }
    },
    "microphone": {
      "enabled": true
    }
  },
  {
    "id": "chat-gemma-3-27b",
    "order": 2,
    "name": {
      "en": "AI-Chatbot (Gemma 3 27b)",
      "de": "KI-Chatbot (Gemma 3 27b)"
    },
    "description": {
      "en": "Generative AI assistant with AI model - Gemma 3 27b - without access to BMAS data.",
      "de": "Generativer KI-Assistent mit KI-Modell - Gemma 3 27b - ohne Zugriff auf BMAS Daten."
    },
    "color": "#4F46E5",
    "icon": "chat-bubbles",
    "system": {
      "en": "You are a helpful AI assistant. Answer the user's questions accurately and concisely.",
      "de": "Du bist ein hilfreicher KI-Assistent. Beantworte die Fragen des Nutzers präzise und knapp."
    },
    "tokenLimit": 4096,
    "preferredModel": "local-vllm-gemma-3-27b",
    "preferredOutputFormat": "markdown",
    "preferredStyle": "keep",
    "preferredTemperature": 0.7,
    "sendChatHistory": true,
    "settings": {
      "enabled": true,
      "model": {
        "enabled": true
      },
      "temperature": {
        "enabled": true
      },
      "outputFormat": {
        "enabled": true
      },
      "speechRecognition": {
        "service": "default"
      }
    },
    "microphone": {
      "enabled": true
    }
  },
  {
    "id": "dictator",
    "order": 0,
    "name": {
      "en": "Dictator",
      "de": "Diktator"
    },
    "description": {
      "en": "Use this app to record your voice and convert it to text",
      "de": "Verwende diese App, um deine Stimme aufzunehmen und in Text umzuwandeln"
    },
    "color": "#10B981",
    "icon": "microphone",
    "system": {
      "en": "You are a helpful assistant, which receives a transcript recorded with a microphone. Your job is to check the text, format it properly and return it, so the user can copy it from the chat. Do NOT add any additional information.",
      "de": "Du bist ein hilfreicher Assistent, der ein mit einem Mikrofon aufgenommenes Transkript erhält. Deine Aufgabe ist es, den Text zu überprüfen, richtig zu formatieren und zurückzugeben, damit der Benutzer ihn aus dem Chat kopieren kann. Füge KEINE zusätzlichen Informationen hinzu."
    },
    "tokenLimit": 8000,
    "preferredModel": "local-vllm",
    "preferredOutputFormat": "markdown",
    "preferredStyle": "normal",
    "preferredTemperature": 0.3,
    "sendChatHistory": false,
    "prompt": {
      "en": "{{content}}",
      "de": "{{content}}"
    },
    "settings": {
      "enabled": true,
      "model": {
        "enabled": true
      },
      "temperature": {
        "enabled": true
      },
      "outputFormat": {
        "enabled": true
      },
      "speechRecognition": {
        "service": "azure",
        "host": "http://bmas01lal:5000/"
      }
    },
<<<<<<< HEAD
=======
    "tokenLimit": 6000,
    "preferredModel": "gpt-4",
    "preferredOutputFormat": "markdown",
    "preferredStyle": "normal",
    "preferredTemperature": 0.4,
    "sendChatHistory": false,
    "prompt": {
      "en": "{{action}} for a {{meeting_type}} meeting with the following details:\n\nMeeting Title: {{meeting_title}}\nParticipants: {{participants}}\nDuration: {{duration}}\n\n{{content}}",
      "de": "{{action}} für eine {{meeting_type}} Besprechung mit den folgenden Details:\n\nBesprechungstitel: {{meeting_title}}\nTeilnehmer: {{participants}}\nDauer: {{duration}}\n\n{{content}}"
    },
    "variables": [
      {
        "name": "action",
        "label": {
          "en": "Task",
          "de": "Aufgabe"
        },
        "type": "string",
        "required": true,
        "predefinedValues": [
          {"label": {"en": "Create an agenda", "de": "Eine Tagesordnung erstellen"}, "value": "Create an agenda"},
          {"label": {"en": "Generate meeting minutes", "de": "Besprechungsprotokoll erstellen"}, "value": "Generate detailed meeting minutes"},
          {"label": {"en": "Extract action items", "de": "Aktionspunkte extrahieren"}, "value": "Extract and format action items"},
          {"label": {"en": "Write a follow-up email", "de": "Eine Nachfass-E-Mail schreiben"}, "value": "Write a follow-up email summarizing"}
        ]
      },
      {
        "name": "meeting_type",
        "label": {
          "en": "Meeting Type",
          "de": "Besprechungstyp"
        },
        "type": "string",
        "required": true,
        "predefinedValues": [
          {"label": {"en": "Team", "de": "Team"}, "value": "team"},
          {"label": {"en": "Client", "de": "Kunde"}, "value": "client"},
          {"label": {"en": "Project", "de": "Projekt"}, "value": "project"},
          {"label": {"en": "Board", "de": "Vorstand"}, "value": "board"},
          {"label": {"en": "One-on-one", "de": "Eins-zu-eins"}, "value": "one-on-one"},
          {"label": {"en": "Standup", "de": "Tägliches Standup"}, "value": "daily standup"}
        ]
      },
      {
        "name": "meeting_title",
        "label": {
          "en": "Meeting Title",
          "de": "Besprechungstitel"
        },
        "type": "string",
        "required": true
      },
      {
        "name": "participants",
        "label": {
          "en": "Participants",
          "de": "Teilnehmer"
        },
        "type": "string",
        "required": true
      },
      {
        "name": "duration",
        "label": {
          "en": "Duration",
          "de": "Dauer"
        },
        "type": "string",
        "required": true,
        "defaultValue": {
          "en": "30 minutes",
          "de": "30 Minuten"
        }
      }
    ]
  },
  {
    "id": "social-media",
    "name": {
      "en": "Social Media Content",
      "de": "Social-Media-Inhalte"
    },
    "description": {
      "en": "Create engaging posts for various social platforms",
      "de": "Erstelle ansprechende Beiträge für verschiedene soziale Plattformen"
    },
    "color": "#F43F5E",
    "icon": "share",
    "system": {
      "en": "You are a social media content creator. Help users draft engaging, platform-specific posts that grab attention and drive engagement. Consider character limits and best practices for each platform.",
      "de": "Du bist ein Social-Media-Inhaltsersteller. Hilf Nutzern, ansprechende, plattformspezifische Beiträge zu erstellen, die Aufmerksamkeit erregen und Engagement fördern. Berücksichtige Zeichenlimits und bewährte Praktiken für jede Plattform."
    },
    "tokenLimit": 4000,
    "preferredModel": "gpt-3.5-turbo",
    "preferredOutputFormat": "markdown",
    "preferredStyle": "creative",
    "preferredTemperature": 0.8,
    "sendChatHistory": false,
    "prompt": {
      "en": "Create {{count}} {{post_type}} for {{platform}} about {{topic}}. {{tone}} {{additional_instructions}}",
      "de": "Erstelle {{count}} {{post_type}} für {{platform}} über {{topic}}. {{tone}} {{additional_instructions}}"
    },
    "variables": [
      {
        "name": "count",
        "label": {
          "en": "Number of Posts",
          "de": "Anzahl der Beiträge"
        },
        "type": "string",
        "required": true,
        "defaultValue": {
          "en": "3",
          "de": "3"
        },
        "predefinedValues": [
          {"label": {"en": "1 post", "de": "1 Beitrag"}, "value": "1"},
          {"label": {"en": "3 posts", "de": "3 Beiträge"}, "value": "3"},
          {"label": {"en": "5 posts", "de": "5 Beiträge"}, "value": "5"}
        ]
      },
      {
        "name": "post_type",
        "label": {
          "en": "Post Type",
          "de": "Beitragstyp"
        },
        "type": "string",
        "required": true,
        "predefinedValues": [
          {"label": {"en": "Text posts", "de": "Textbeiträge"}, "value": "text posts"},
          {"label": {"en": "Caption ideas", "de": "Bildunterschriften-Ideen"}, "value": "caption ideas"},
          {"label": {"en": "Promotional posts", "de": "Werbebeiträge"}, "value": "promotional posts"},
          {"label": {"en": "Educational posts", "de": "Bildungsbeiträge"}, "value": "educational posts"},
          {"label": {"en": "Engagement questions", "de": "Engagement-Fragen"}, "value": "engagement questions"},
          {"label": {"en": "Trending topic posts", "de": "Beiträge zu aktuellen Themen"}, "value": "posts related to trending topics"}
        ]
      },
      {
        "name": "platform",
        "label": {
          "en": "Platform",
          "de": "Plattform"
        },
        "type": "string",
        "required": true,
        "predefinedValues": [
          {"label": {"en": "LinkedIn", "de": "LinkedIn"}, "value": "LinkedIn"},
          {"label": {"en": "Twitter/X", "de": "Twitter/X"}, "value": "Twitter"},
          {"label": {"en": "Instagram", "de": "Instagram"}, "value": "Instagram"},
          {"label": {"en": "Facebook", "de": "Facebook"}, "value": "Facebook"},
          {"label": {"en": "TikTok", "de": "TikTok"}, "value": "TikTok"}
        ]
      },
      {
        "name": "topic",
        "label": {
          "en": "Topic",
          "de": "Thema"
        },
        "type": "string",
        "required": true
      },
      {
        "name": "tone",
        "label": {
          "en": "Tone",
          "de": "Ton"
        },
        "type": "string",
        "defaultValue": {
          "en": "Use an engaging and conversational tone.",
          "de": "Verwende einen ansprechenden und gesprächigen Ton."
        },
        "predefinedValues": [
          {"label": {"en": "Professional", "de": "Professionell"}, "value": "Use a professional and authoritative tone."},
          {"label": {"en": "Casual", "de": "Lässig"}, "value": "Use a casual and friendly tone."},
          {"label": {"en": "Humorous", "de": "Humorvoll"}, "value": "Use a humorous and lighthearted tone."},
          {"label": {"en": "Inspirational", "de": "Inspirierend"}, "value": "Use an inspirational and motivational tone."},
          {"label": {"en": "Educational", "de": "Bildend"}, "value": "Use an educational and informative tone."}
        ]
      },
      {
        "name": "additional_instructions",
        "label": {
          "en": "Additional Instructions",
          "de": "Zusätzliche Anweisungen"
        },
        "type": "text"
      }
    ]
  },
  {
    "id": "research-assistant",
    "name": {
      "en": "Research Assistant",
      "de": "Forschungsassistent"
    },
    "description": {
      "en": "Organize research, create summaries and outlines",
      "de": "Forschung organisieren, Zusammenfassungen und Gliederungen erstellen"
    },
    "color": "#0891B2",
    "icon": "document-search",
    "system": {
      "en": "You are a research assistant. Help users organize information, create summaries, outline research papers, generate literature reviews, and extract key findings from complex topics.",
      "de": "Du bist ein Forschungsassistent. Hilf Nutzern, Informationen zu organisieren, Zusammenfassungen zu erstellen, Forschungsarbeiten zu gliedern, Literaturübersichten zu erstellen und wichtige Erkenntnisse aus komplexen Themen zu extrahieren."
    },
    "tokenLimit": 8000,
    "preferredModel": "gpt-4",
    "preferredOutputFormat": "markdown",
    "preferredStyle": "academic",
    "preferredTemperature": 0.2,
    "sendChatHistory": false,
    "prompt": {
      "en": "{{action}} on the topic of {{topic}}. {{format}}\n\n{{content}}",
      "de": "{{action}} zum Thema {{topic}}. {{format}}\n\n{{content}}"
    },
    "variables": [
      {
        "name": "action",
        "label": {
          "en": "Action",
          "de": "Aktion"
        },
        "type": "string",
        "required": true,
        "predefinedValues": [
          {"label": {"en": "Create an outline", "de": "Eine Gliederung erstellen"}, "value": "Create a detailed outline for a research paper"},
          {"label": {"en": "Generate a literature review", "de": "Eine Literaturübersicht erstellen"}, "value": "Generate a literature review"},
          {"label": {"en": "Summarize research", "de": "Forschung zusammenfassen"}, "value": "Summarize the following research"},
          {"label": {"en": "Analyze methodology", "de": "Methodik analysieren"}, "value": "Analyze the methodology in"},
          {"label": {"en": "Extract key findings", "de": "Wichtige Erkenntnisse extrahieren"}, "value": "Extract key findings from"},
          {"label": {"en": "Create research questions", "de": "Forschungsfragen erstellen"}, "value": "Create research questions for"}
        ]
      },
      {
        "name": "topic",
        "label": {
          "en": "Topic/Research Area",
          "de": "Thema/Forschungsbereich"
        },
        "type": "string",
        "required": true
      },
      {
        "name": "format",
        "label": {
          "en": "Format Instructions",
          "de": "Formatierungsanweisungen"
        },
        "type": "string",
        "defaultValue": {
          "en": "Include sections with headings and bullet points where appropriate.",
          "de": "Abschnitte mit Überschriften und Aufzählungspunkten einfügen, wo angebracht."
        },
        "predefinedValues": [
          {"label": {"en": "Academic", "de": "Akademisch"}, "value": "Format in an academic style with proper citations where needed."},
          {"label": {"en": "Bullet Points", "de": "Aufzählungspunkte"}, "value": "Format as bullet points for easy scanning."},
          {"label": {"en": "Executive Summary", "de": "Management-Zusammenfassung"}, "value": "Format as an executive summary with key points highlighted."},
          {"label": {"en": "Detailed Analysis", "de": "Detaillierte Analyse"}, "value": "Provide a detailed analysis with sections and subsections."},
          {"label": {"en": "Pros and Cons", "de": "Vor- und Nachteile"}, "value": "Organize information into pros and cons or advantages and disadvantages."}
        ]
      }
    ]
  },
  {
    "id": "hr-assistant",
    "name": {
      "en": "HR Assistant",
      "de": "HR-Assistent"
    },
    "description": {
      "en": "Create job descriptions, interview questions, and other",
      "de": "Erstelle Stellenbeschreibungen, Interviewfragen und andere"
    },
    "color": "#6366F1",
    "icon": "users",
    "system": {
      "en": "You are an HR assistant specialized in helping human resource professionals with common tasks like creating job descriptions, interview questions, performance reviews, and employee communications. Provide professional, clear, and compliant content tailored to the specific industry and role requirements.",
      "de": "Du bist ein HR-Assistent, der sich darauf spezialisiert hat, Personalverantwortlichen bei gängigen Aufgaben wie der Erstellung von Stellenbeschreibungen, Interviewfragen, Leistungsbewertungen und Mitarbeiterkommunikation zu helfen. Stelle professionellen, klaren und konformen Inhalt bereit, der auf die spezifischen Anforderungen der Branche und der Rolle zugeschnitten ist."
    },
    "tokenLimit": 6000,
    "preferredModel": "gpt-4",
    "preferredOutputFormat": "markdown",
    "preferredStyle": "professional",
    "preferredTemperature": 0.4,
    "sendChatHistory": false,
    "prompt": {
      "en": "Create a {{document_type}} for {{role}} {{additional_context}}.\n\n{{content}}",
      "de": "Erstelle ein {{document_type}} für {{role}} {{additional_context}}.\n\n{{content}}"
    },
    "variables": [
      {
        "name": "document_type",
        "label": {
          "en": "Document Type",
          "de": "Dokumenttyp"
        },
        "type": "string",
        "required": true,
        "predefinedValues": [
          {"label": {"en": "Job Description (LinkedIn)", "de": "Stellenbeschreibung (LinkedIn)"}, "value": "professional job description formatted for LinkedIn"},
          {"label": {"en": "Job Description (General)", "de": "Stellenbeschreibung (Allgemein)"}, "value": "detailed job description"},
          {"label": {"en": "Interview Questions", "de": "Interviewfragen"}, "value": "set of structured interview questions"},
          {"label": {"en": "Performance Review Template", "de": "Leistungsbewertungsvorlage"}, "value": "performance review template"},
          {"label": {"en": "Offer Letter", "de": "Angebotsschreiben"}, "value": "formal job offer letter"},
          {"label": {"en": "Onboarding Checklist", "de": "Onboarding-Checkliste"}, "value": "new employee onboarding checklist"},
          {"label": {"en": "Rejection Email", "de": "Ablehnungsschreiben"}, "value": "polite rejection email"}
        ]
      },
      {
        "name": "role",
        "label": {
          "en": "Position/Role",
          "de": "Position/Rolle"
        },
        "type": "string",
        "required": true
      },
      {
        "name": "industry",
        "label": {
          "en": "Industry",
          "de": "Branche"
        },
        "type": "string",
        "defaultValue": {
          "en": "Technology",
          "de": "Technologie"
        }
      },
      {
        "name": "experience_level",
        "label": {
          "en": "Experience Level",
          "de": "Erfahrungslevel"
        },
        "type": "string",
        "predefinedValues": [
          {"label": {"en": "Entry Level", "de": "Einsteiger"}, "value": "entry level"},
          {"label": {"en": "Mid Level", "de": "Mittleres Level"}, "value": "mid level"},
          {"label": {"en": "Senior", "de": "Senior"}, "value": "senior level"},
          {"label": {"en": "Manager", "de": "Manager"}, "value": "management level"},
          {"label": {"en": "Executive", "de": "Führungskraft"}, "value": "executive level"}
        ]
      },
      {
        "name": "employment_type",
        "label": {
          "en": "Employment Type",
          "de": "Beschäftigungsart"
        },
        "type": "string",
        "predefinedValues": [
          {"label": {"en": "Full-time", "de": "Vollzeit"}, "value": "full-time"},
          {"label": {"en": "Part-time", "de": "Teilzeit"}, "value": "part-time"},
          {"label": {"en": "Contract", "de": "Vertrag"}, "value": "contract"},
          {"label": {"en": "Temporary", "de": "Temporär"}, "value": "temporary"},
          {"label": {"en": "Internship", "de": "Praktikum"}, "value": "internship"},
          {"label": {"en": "Remote", "de": "Fernarbeit"}, "value": "remote"}
        ]
      },
      {
        "name": "additional_context",
        "label": {
          "en": "Additional Context",
          "de": "Zusätzlicher Kontext"
        },
        "type": "text",
        "description": {
          "en": "Include any specific requirements, company information, or other relevant details.",
          "de": "Füge spezifische Anforderungen, Unternehmensinformationen oder andere relevante Details hinzu."
        }
      }
    ]
  },
  {
    "id": "joker",
    "order": 1,
    "name": {
      "en": "Joke Generator",
      "de": "Witze-Generator"
    },
    "description": {
      "en": "Turns any request into a joke response",
      "de": "Verwandelt jede Anfrage in eine witzige Antwort"
    },
    "color": "#8B5CF6",
    "icon": "sparkles",
    "system": {
      "en": "You are a comedian AI assistant. Instead of directly answering the user's request, you should turn their request into a joke and respond with humor. No matter what the user asks for, never provide a serious answer - always respond with a joke that incorporates elements from their request. Be witty, playful, and entertaining. Keep jokes appropriate and avoid offensive content.",
      "de": "Du bist ein Komiker-KI-Assistent. Anstatt die Anfrage des Nutzers direkt zu beantworten, sollst du ihre Anfrage in einen Witz verwandeln und mit Humor antworten. Egal was der Nutzer fragt, gib niemals eine ernsthafte Antwort - antworte immer mit einem Witz, der Elemente aus ihrer Anfrage enthält. Sei geistreich, verspielt und unterhaltsam. Halte Witze angemessen und vermeide anstößige Inhalte."
    },
    "tokenLimit": 4000,
    "preferredModel": "gemini-1.5-flash",
    "preferredOutputFormat": "markdown",
    "preferredStyle": "creative",
    "preferredTemperature": 1.0,
    "sendChatHistory": false,
    "allowedModels": ["local-vllm", "gemini-1.5-flash"]
  },
  {
    "id": "prompt-generator",
    "order": 6,
    "name": {
      "en": "Prompt Generator",
      "de": "Prompt-Generator"
    },
    "description": {
      "en": "Create effective prompts for any AI use case",
      "de": "Erstelle effektive Prompts für jeden KI-Anwendungsfall"
    },
    "color": "#059669",
    "icon": "light-bulb",
    "system": {
      "en": "You are a prompt engineering expert. Help users create highly effective prompts for various AI tasks and models. Craft clear, specific, and well-structured prompts that will get the best results from AI systems. Provide guidance on prompt structure, language, and techniques for optimizing AI responses.\n\nIf the user submits a message after receiving an initial prompt design, engage in a conversational mode to help refine the prompt based on their feedback. Be responsive to their specific needs and adjust the prompt accordingly.",
      "de": "Du bist ein Experte für Prompt-Engineering. Hilf Nutzern, hocheffektive Prompts für verschiedene KI-Aufgaben und Modelle zu erstellen. Entwirf klare, spezifische und gut strukturierte Prompts, die die besten Ergebnisse von KI-Systemen erzielen. Biete Anleitung zur Prompt-Struktur, Sprache und Techniken zur Optimierung von KI-Antworten.\n\nWenn der Benutzer nach Erhalt eines ersten Prompt-Entwurfs eine Nachricht sendet, wechsle in einen Gesprächsmodus, um den Prompt basierend auf seinem Feedback zu verfeinern. Gehe auf seine spezifischen Bedürfnisse ein und passe den Prompt entsprechend an."
    },
    "tokenLimit": 5000,
    "preferredModel": "gpt-4",
    "preferredOutputFormat": "markdown",
    "preferredStyle": "normal",
    "preferredTemperature": 0.6,
    "sendChatHistory": true,
    "prompt": {
      "en": "Create a {{prompt_type}} prompt for {{task}}. The target AI model is {{model}}. {{additional_requirements}}\n\n{{#if content}}User refinement request: {{content}}{{else}}Please provide a well-structured, effective prompt that follows best practices for this model and use case.{{/if}}",
      "de": "Erstelle einen {{prompt_type}} Prompt für {{task}}. Das Ziel-KI-Modell ist {{model}}. {{additional_requirements}}\n\n{{#if content}}Verfeinerungsanfrage des Benutzers: {{content}}{{else}}Bitte erstelle einen gut strukturierten, effektiven Prompt, der den Best Practices für dieses Modell und diesen Anwendungsfall folgt.{{/if}}"
    },
    "variables": [
      {
        "name": "prompt_type",
        "label": {
          "en": "Prompt Type",
          "de": "Prompt-Typ"
        },
        "type": "string",
        "required": true,
        "predefinedValues": [
          {"label": {"en": "Instructional", "de": "Anleitend"}, "value": "instructional"},
          {"label": {"en": "Creative", "de": "Kreativ"}, "value": "creative"},
          {"label": {"en": "Analytical", "de": "Analytisch"}, "value": "analytical"},
          {"label": {"en": "Conversational", "de": "Gesprächig"}, "value": "conversational"},
          {"label": {"en": "Problem-solving", "de": "Problemlösend"}, "value": "problem-solving"},
          {"label": {"en": "Coding", "de": "Programmierung"}, "value": "coding"},
          {"label": {"en": "Technical", "de": "Technisch"}, "value": "technical"}
        ]
      },
      {
        "name": "task",
        "label": {
          "en": "Task/Goal",
          "de": "Aufgabe/Ziel"
        },
        "type": "string",
        "required": true,
        "description": {
          "en": "Describe what you want the AI to accomplish with this prompt.",
          "de": "Beschreibe, was die KI mit diesem Prompt erreichen soll."
        }
      },
      {
        "name": "model",
        "label": {
          "en": "Target AI Model",
          "de": "Ziel-KI-Modell"
        },
        "type": "string",
        "required": true,
        "defaultValue": {
          "en": "GPT-4",
          "de": "GPT-4"
        },
        "predefinedValues": [
          {"label": {"en": "GPT-4", "de": "GPT-4"}, "value": "GPT-4"},
          {"label": {"en": "GPT-3.5 Turbo", "de": "GPT-3.5 Turbo"}, "value": "GPT-3.5 Turbo"},
          {"label": {"en": "Claude", "de": "Claude"}, "value": "Claude"},
          {"label": {"en": "Gemini", "de": "Gemini"}, "value": "Gemini"},
          {"label": {"en": "DALL-E", "de": "DALL-E"}, "value": "DALL-E"},
          {"label": {"en": "Midjourney", "de": "Midjourney"}, "value": "Midjourney"},
          {"label": {"en": "Custom", "de": "Benutzerdefiniert"}, "value": "a custom AI model"}
        ]
      },
      {
        "name": "additional_requirements",
        "label": {
          "en": "Additional Requirements",
          "de": "Zusätzliche Anforderungen"
        },
        "type": "text",
        "description": {
          "en": "Include any specific requirements, constraints, or techniques you want to incorporate.",
          "de": "Füge spezifische Anforderungen, Einschränkungen oder Techniken hinzu, die du einbauen möchtest."
        }
      }
    ],
    "actions": [
      {
        "id": "create-prompt",
        "label": {
          "en": "Create Prompt",
          "de": "Prompt erstellen"
        },
        "description": {
          "en": "Generate a prompt based on the current parameters without needing to type a message",
          "de": "Erstelle einen Prompt basierend auf den aktuellen Parametern ohne eine Nachricht eingeben zu müssen"
        }
      }
    ],
    "allowEmptyContent": true
  },
  {
    "id": "app-generator",
    "order": 7,
    "name": {
      "en": "App Generator",
      "de": "App-Generator"
    },
    "description": {
      "en": "Generate JSON for a new AI Hub App based on your description",
      "de": "Generiere JSON für eine neue AI Hub App basierend auf deiner Beschreibung"
    },
    "color": "#7C3AED",
    "icon": "code",
    "system": {
      "en": "You are an expert in the AI Hub Apps platform. Your job is to help users create complete and valid JSON configurations for new apps based on their descriptions. Generate well-structured app configurations with appropriate system prompts, variables, and settings. Ensure the JSON follows the correct schema and includes all necessary fields for the app to function properly.\n\nHere is a complete example of a valid app configuration to use as a reference. Always follow this exact structure and field naming:\n\n```json\n{\n  \"id\": \"email-composer\",\n  \"name\": {\n    \"en\": \"Email Composer\",\n    \"de\": \"E-Mail-Verfasser\"\n  },\n  \"description\": {\n    \"en\": \"Draft professional emails with the right tone and structure\",\n    \"de\": \"Erstelle professionelle E-Mails mit dem richtigen Ton und der richtigen Struktur\"\n  },\n  \"color\": \"#2563EB\",\n  \"icon\": \"mail\",\n  \"system\": {\n    \"en\": \"You are an email writing assistant. Help users write professional, clear, and effective emails for various business and personal contexts. Ensure the tone is appropriate for the intended audience.\",\n    \"de\": \"Du bist ein Assistent für das Schreiben von E-Mails. Hilf Nutzern, professionelle, klare und effektive E-Mails für verschiedene geschäftliche und persönliche Kontexte zu verfassen. Stelle sicher, dass der Ton für die Zielgruppe geeignet ist.\"\n  },\n  \"tokenLimit\": 4000,\n  \"preferredModel\": \"gpt-4\",\n  \"preferredOutputFormat\": \"text\",\n  \"preferredStyle\": \"professional\",\n  \"preferredTemperature\": 0.6,\n  \"sendChatHistory\": false,\n  \"prompt\": {\n    \"en\": \"Write a {{type}} email to {{recipient}} regarding {{subject}}. {{tone}} {{additional_instructions}}\\n\\n{{content}}\",\n    \"de\": \"Schreibe eine {{type}} E-Mail an {{recipient}} bezüglich {{subject}}. {{tone}} {{additional_instructions}}\\n\\n{{content}}\"\n  },\n  \"variables\": [\n    {\n      \"name\": \"type\",\n      \"label\": {\n        \"en\": \"Email Type\",\n        \"de\": \"E-Mail-Typ\"\n      },\n      \"type\": \"string\",\n      \"defaultValue\": {\n        \"en\": \"professional\",\n        \"de\": \"professionell\"\n      },\n      \"required\": true,\n      \"predefinedValues\": [\n        {\"label\": {\"en\": \"Professional\", \"de\": \"Professionell\"}, \"value\": \"professional\"},\n        {\"label\": {\"en\": \"Follow-up\", \"de\": \"Nachverfolgung\"}, \"value\": \"follow-up\"},\n        {\"label\": {\"en\": \"Request\", \"de\": \"Anfrage\"}, \"value\": \"request\"}\n      ]\n    },\n    {\n      \"name\": \"recipient\",\n      \"label\": {\n        \"en\": \"Recipient\",\n        \"de\": \"Empfänger\"\n      },\n      \"type\": \"string\",\n      \"required\": true\n    },\n    {\n      \"name\": \"subject\",\n      \"label\": {\n        \"en\": \"Subject\",\n        \"de\": \"Betreff\"\n      },\n      \"type\": \"string\",\n      \"required\": true\n    }\n  ],\n  \"actions\": [\n    {\n      \"id\": \"draft-email\",\n      \"label\": {\n        \"en\": \"Draft Email\",\n        \"de\": \"E-Mail entwerfen\"\n      },\n      \"description\": {\n        \"en\": \"Generate an email draft based on the current parameters\",\n        \"de\": \"E-Mail-Entwurf basierend auf den aktuellen Parametern generieren\"\n      }\n    }\n  ],\n  \"allowEmptyContent\": true\n}\n```\n\nCAREFUL INSTRUCTIONS:\n1. Always use the exact field names shown in the example (e.g., \"system\" not \"systemPrompt\", \"preferredModel\" not \"model\", etc.)\n2. Include both English and German translations for user-facing text\n3. Ensure all required fields are present and correctly formatted\n4. Don't invent fields that aren't in the example\n5. Don't include response format instructions in the system field - the system handles this automatically\n6. Make sure app name and description are concise\n7. Generate valid JSON that could be directly added to the apps.json file",
      "de": "Du bist ein Experte für die AI Hub Apps-Plattform. Deine Aufgabe ist es, Benutzern zu helfen, vollständige und gültige JSON-Konfigurationen für neue Apps auf Basis ihrer Beschreibungen zu erstellen. Generiere gut strukturierte App-Konfigurationen mit passenden System-Prompts, Variablen und Einstellungen. Stelle sicher, dass das JSON dem korrekten Schema folgt und alle notwendigen Felder enthält, damit die App ordnungsgemäß funktioniert.\n\nHier ist ein vollständiges Beispiel einer gültigen App-Konfiguration als Referenz. Folge immer genau dieser Struktur und Feldbenennung:\n\n```json\n{\n  \"id\": \"email-composer\",\n  \"name\": {\n    \"en\": \"Email Composer\",\n    \"de\": \"E-Mail-Verfasser\"\n  },\n  \"description\": {\n    \"en\": \"Draft professional emails with the right tone and structure\",\n    \"de\": \"Erstelle professionelle E-Mails mit dem richtigen Ton und der richtigen Struktur\"\n  },\n  \"color\": \"#2563EB\",\n  \"icon\": \"mail\",\n  \"system\": {\n    \"en\": \"You are an email writing assistant. Help users write professional, clear, and effective emails for various business and personal contexts. Ensure the tone is appropriate for the intended audience.\",\n    \"de\": \"Du bist ein Assistent für das Schreiben von E-Mails. Hilf Nutzern, professionelle, klare und effektive E-Mails für verschiedene geschäftliche und persönliche Kontexte zu verfassen. Stelle sicher, dass der Ton für die Zielgruppe geeignet ist.\"\n  },\n  \"tokenLimit\": 4000,\n  \"preferredModel\": \"gpt-4\",\n  \"preferredOutputFormat\": \"text\",\n  \"preferredStyle\": \"professional\",\n  \"preferredTemperature\": 0.6,\n  \"sendChatHistory\": false,\n  \"prompt\": {\n    \"en\": \"Write a {{type}} email to {{recipient}} regarding {{subject}}. {{tone}} {{additional_instructions}}\\n\\n{{content}}\",\n    \"de\": \"Schreibe eine {{type}} E-Mail an {{recipient}} bezüglich {{subject}}. {{tone}} {{additional_instructions}}\\n\\n{{content}}\"\n  },\n  \"variables\": [\n    {\n      \"name\": \"type\",\n      \"label\": {\n        \"en\": \"Email Type\",\n        \"de\": \"E-Mail-Typ\"\n      },\n      \"type\": \"string\",\n      \"defaultValue\": {\n        \"en\": \"professional\",\n        \"de\": \"professionell\"\n      },\n      \"required\": true,\n      \"predefinedValues\": [\n        {\"label\": {\"en\": \"Professional\", \"de\": \"Professionell\"}, \"value\": \"professional\"},\n        {\"label\": {\"en\": \"Follow-up\", \"de\": \"Nachverfolgung\"}, \"value\": \"follow-up\"},\n        {\"label\": {\"en\": \"Request\", \"de\": \"Anfrage\"}, \"value\": \"request\"}\n      ]\n    },\n    {\n      \"name\": \"recipient\",\n      \"label\": {\n        \"en\": \"Recipient\",\n        \"de\": \"Empfänger\"\n      },\n      \"type\": \"string\",\n      \"required\": true\n    },\n    {\n      \"name\": \"subject\",\n      \"label\": {\n        \"en\": \"Subject\",\n        \"de\": \"Betreff\"\n      },\n      \"type\": \"string\",\n      \"required\": true\n    }\n  ],\n  \"actions\": [\n    {\n      \"id\": \"draft-email\",\n      \"label\": {\n        \"en\": \"Draft Email\",\n        \"de\": \"E-Mail entwerfen\"\n      },\n      \"description\": {\n        \"en\": \"Generate an email draft based on the current parameters\",\n        \"de\": \"E-Mail-Entwurf basierend auf den aktuellen Parametern generieren\"\n      }\n    }\n  ],\n  \"allowEmptyContent\": true\n}\n```\n\nWICHTIGE ANWEISUNGEN:\n1. Verwende immer die exakten Feldnamen aus dem Beispiel (z.B. \"system\" nicht \"systemPrompt\", \"preferredModel\" nicht \"model\", usw.)\n2. Füge sowohl englische als auch deutsche Übersetzungen für benutzerorientierten Text hinzu\n3. Stelle sicher, dass alle erforderlichen Felder vorhanden und korrekt formatiert sind\n4. Erfinde keine Felder, die nicht im Beispiel enthalten sind\n5. Füge keine Anweisungen zum Antwortformat im System-Feld hinzu - das System handhabt dies automatisch\n6. Achte darauf, dass App-Name und Beschreibung prägnant sind\n7. Generiere gültiges JSON, das direkt zur apps.json-Datei hinzugefügt werden könnte"
    },
    "tokenLimit": 8000,
    "preferredModel": "gpt-4",
    "preferredOutputFormat": "markdown",
    "preferredStyle": "normal",
    "preferredTemperature": 0.4,
    "sendChatHistory": true,
    "prompt": {
      "en": "Generate a complete JSON configuration for an AI Hub App with the following details:\n\nApp Name: {{app_name}}\nPurpose: {{app_purpose}}\nPreferred Model: {{preferred_model}}\nPreferred Temperature: {{preferred_temperature}}\n\nFeatures and functionality needed: {{app_features}}\n\nUser input variables required: {{input_variables}}\n\n{{additional_details}}\n\nPLEASE PROVIDE A VALID JSON CONFIGURATION FOLLOWING EXACTLY THE STRUCTURE AND FIELD NAMES AS SHOWN IN THE REFERENCE EXAMPLE.",
      "de": "Generiere eine vollständige JSON-Konfiguration für eine AI Hub App mit den folgenden Details:\n\nApp-Name: {{app_name}}\nZweck: {{app_purpose}}\nBevorzugtes Modell: {{preferred_model}}\nBevorzugte Temperatur: {{preferred_temperature}}\n\nBenötigte Funktionen: {{app_features}}\n\nErforderliche Benutzereingabe-Variablen: {{input_variables}}\n\n{{additional_details}}\n\nBITTE STELLE EINE GÜLTIGE JSON-KONFIGURATION BEREIT, DIE GENAU DER STRUKTUR UND DEN FELDNAMEN AUS DEM REFERENZBEISPIEL FOLGT."
    },
    "variables": [
      {
        "name": "app_name",
        "label": {
          "en": "App Name",
          "de": "App-Name"
        },
        "type": "string",
        "required": true,
        "description": {
          "en": "A short, descriptive name for your app.",
          "de": "Ein kurzer, beschreibender Name für deine App."
        }
      },
      {
        "name": "app_purpose",
        "label": {
          "en": "App Purpose",
          "de": "App-Zweck"
        },
        "type": "text",
        "required": true,
        "description": {
          "en": "Describe what your app will do and the problem it solves.",
          "de": "Beschreibe, was deine App tun wird und welches Problem sie löst."
        }
      },
      {
        "name": "preferred_model",
        "label": {
          "en": "Preferred AI Model",
          "de": "Bevorzugtes KI-Modell"
        },
        "type": "string",
        "required": true,
        "defaultValue": {
          "en": "gpt-4",
          "de": "gpt-4"
        },
        "predefinedValues": [
          {"label": {"en": "GPT-4", "de": "GPT-4"}, "value": "gpt-4"},
          {"label": {"en": "GPT-3.5 Turbo", "de": "GPT-3.5 Turbo"}, "value": "gpt-3.5-turbo"},
          {"label": {"en": "Claude", "de": "Claude"}, "value": "claude-3-opus-20240229"},
          {"label": {"en": "Gemini 1.5 Flash", "de": "Gemini 1.5 Flash"}, "value": "gemini-1.5-flash"}
        ]
      },
      {
        "name": "preferred_temperature",
        "label": {
          "en": "Preferred Temperature",
          "de": "Bevorzugte Temperatur"
        },
        "type": "string",
        "required": true,
        "defaultValue": {
          "en": "0.7",
          "de": "0.7"
        },
        "predefinedValues": [
          {"label": {"en": "0.2 (Precise)", "de": "0.2 (Präzise)"}, "value": "0.2"},
          {"label": {"en": "0.5 (Balanced)", "de": "0.5 (Ausgewogen)"}, "value": "0.5"},
          {"label": {"en": "0.7 (Default)", "de": "0.7 (Standard)"}, "value": "0.7"},
          {"label": {"en": "0.9 (Creative)", "de": "0.9 (Kreativ)"}, "value": "0.9"},
          {"label": {"en": "1.0 (Very Creative)", "de": "1.0 (Sehr kreativ)"}, "value": "1.0"}
        ]
      },
      {
        "name": "app_features",
        "label": {
          "en": "App Features",
          "de": "App-Funktionen"
        },
        "type": "text",
        "required": true,
        "description": {
          "en": "List the key features and functionalities of your app.",
          "de": "Liste die wichtigsten Funktionen deiner App auf."
        }
      },
      {
        "name": "input_variables",
        "label": {
          "en": "Input Variables",
          "de": "Eingabevariablen"
        },
        "type": "text",
        "description": {
          "en": "List the variables that users should be able to customize (e.g., name, type, options).",
          "de": "Liste die Variablen auf, die Benutzer anpassen können sollten (z.B. Name, Typ, Optionen)."
        }
      },
      {
        "name": "additional_details",
        "label": {
          "en": "Additional Details",
          "de": "Zusätzliche Details"
        },
        "type": "text",
        "description": {
          "en": "Any other details or special requirements for your app.",
          "de": "Weitere Details oder spezielle Anforderungen für deine App."
        }
      }
    ],
    "actions": [
      {
        "id": "generate-app",
        "label": {
          "en": "Generate App",
          "de": "App generieren"
        },
        "description": {
          "en": "Generate app JSON based on the current parameters without needing to type a message",
          "de": "App-JSON basierend auf den aktuellen Parametern generieren, ohne eine Nachricht eingeben zu müssen"
        }
      }
    ],
    "allowEmptyContent": true
  },
  {
    "id": "dictator",
    "order": 0,
    "name": {
      "en": "Dictator",
      "de": "Diktator"
    },
    "description": {
      "en": "Use this app to record your voice and convert it to text",
      "de": "Verwende diese App, um deine Stimme aufzunehmen und in Text umzuwandeln"
    },
    "color": "#10B981",
    "icon": "question-mark-circle",
    "system": {
      "en": "You are a helpful assistant, which receives a transcript recorded with a microphone. Your job is to check the text, format it properly and return it, so the user can copy it from the chat. Do NOT add any additional information.",
      "de": "Du bist ein hilfreicher Assistent, der ein mit einem Mikrofon aufgenommenes Transkript erhält. Deine Aufgabe ist es, den Text zu überprüfen, richtig zu formatieren und zurückzugeben, damit der Benutzer ihn aus dem Chat kopieren kann. Füge KEINE zusätzlichen Informationen hinzu."
    },
    "tokenLimit": 8000,
    "preferredModel": "local-vllm",
    "preferredOutputFormat": "markdown",
    "preferredStyle": "normal",
    "preferredTemperature": 0.3,
    "sendChatHistory": false,
    "prompt": {
      "en": "{{content}}",
      "de": "{{content}}"
    },
    "settings": {
      "enabled": true,
      "model": {
        "enabled": true
      },
      "temperature": {
        "enabled": true
      },
      "outputFormat": {
        "enabled": true
      }
    },
>>>>>>> 1821a444
    "microphone": {
      "enabled": true
    }
  }
]<|MERGE_RESOLUTION|>--- conflicted
+++ resolved
@@ -1,14 +1,58 @@
 [
   {
-    "id": "chat-llama-3.1-8b",
-    "order": 1,
-    "name": {
-      "en": "AI-Chatbot (LLama 3.1 8b)",
-      "de": "KI-Chatbot (LLama 3.1 8b)"
-    },
-    "description": {
-      "en": "Generative AI assistant with small AI model - LLama 3.1 8b - without access to BMAS data.",
-      "de": "Generativer KI-Assistent mit kleinem KI-Modell - LLama 3.1 8b - ohne Zugriff auf BMAS Daten."
+    "id": "faq-bot",
+    "order": 0,
+    "name": {
+      "en": "FAQ Bot",
+      "de": "FAQ-Bot"
+    },
+    "description": {
+      "en": "Answer questions using information from a specific FAQ document",
+      "de": "Beantworte Fragen mit Informationen aus einem spezifischen FAQ-Dokument"
+    },
+    "color": "#10B981",
+    "icon": "question-mark-circle",
+    "system": {
+      "en": "You are a helpful FAQ assistant. Your job is to answer user questions based ONLY on the information provided in the sources section. If the answer is not found in the sources, politely state that you don't have the information and suggest they ask a different question. Do not make up information. Always cite the relevant sections from the sources in your answers.\n\nSources:\n<sources>{{source}}</sources>",
+      "de": "Du bist ein hilfreicher FAQ-Assistent. Deine Aufgabe ist es, Benutzerfragen NUR auf Basis der im Quellen-Abschnitt bereitgestellten Informationen zu beantworten. Wenn die Antwort nicht in den Quellen zu finden ist, teile höflich mit, dass du nicht über diese Information verfügst und schlage vor, eine andere Frage zu stellen. Erfinde keine Informationen. Zitiere in deinen Antworten immer die relevanten Abschnitte aus den Quellen.\n\nQuellen:\n<sources>{{source}}</sources>"
+    },
+    "tokenLimit": 8000,
+    "preferredModel": "gemini-1.5-flash",
+    "preferredOutputFormat": "markdown",
+    "preferredStyle": "normal",
+    "preferredTemperature": 0.3,
+    "sendChatHistory": true,
+    "sourcePath": "/sources/faq.md",
+    "prompt": {
+      "en": "{{content}}",
+      "de": "{{content}}"
+    },
+    "settings": {
+      "enabled": true,
+      "model": {
+        "enabled": false
+      },
+      "temperature": {
+        "enabled": false
+      },
+      "outputFormat": {
+        "enabled": true
+      }
+    },
+    "microphone": {
+      "enabled": true
+    }
+  },
+  {
+    "id": "chat",
+    "order": 2,
+    "name": {
+      "en": "AI Chat",
+      "de": "KI-Chat"
+    },
+    "description": {
+      "en": "General purpose AI chatbot assistant",
+      "de": "Allzweck KI-Chatbot-Assistent"
     },
     "color": "#4F46E5",
     "icon": "chat-bubbles",
@@ -17,9 +61,9 @@
       "de": "Du bist ein hilfreicher KI-Assistent. Beantworte die Fragen des Nutzers präzise und knapp."
     },
     "tokenLimit": 4096,
-    "preferredModel": "local-vllm-llama-3.1-8b",
-    "preferredOutputFormat": "markdown",
-    "preferredStyle": "keep",
+    "preferredModel": "gpt-3.5-turbo",
+    "preferredOutputFormat": "markdown",
+    "preferredStyle": "normal",
     "preferredTemperature": 0.7,
     "sendChatHistory": true,
     "settings": {
@@ -27,126 +71,186 @@
       "model": {
         "enabled": true
       },
+      "style": {
+        "enabled": true
+      },
       "temperature": {
         "enabled": true
       },
       "outputFormat": {
         "enabled": true
       },
-      "speechRecognition": {
-        "service": "default"
-      }
-    },
-    "microphone": {
-      "enabled": true
+      "chatHistory": {
+        "enabled": true
+      },
+      "microphone": {
+        "enabled": true
+      }
     }
   },
   {
-    "id": "chat-deepseek-r1-14b",
-    "order": 2,
-    "name": {
-      "en": "AI-Chatbot (Deepseek R1 14b)",
-      "de": "KI-Chatbot (Deepseek R1 14b)"
-    },
-    "description": {
-      "en": "Generative AI assistant with AI model - Deepseek R1 14b - without access to BMAS data.",
-      "de": "Generativer KI-Assistent mit KI-Modell - Deepseek R1 14b - ohne Zugriff auf BMAS Daten."
-    },
-    "color": "#4F46E5",
-    "icon": "chat-bubbles",
-    "system": {
-      "en": "You are a helpful AI assistant. Answer the user's questions accurately and concisely.",
-      "de": "Du bist ein hilfreicher KI-Assistent. Beantworte die Fragen des Nutzers präzise und knapp."
-    },
-    "tokenLimit": 4096,
-    "preferredModel": "local-vllm-deepseek-r1-14b",
-    "preferredOutputFormat": "markdown",
+    "id": "translator",
+    "order": 3,
+    "name": {
+      "en": "Translator",
+      "de": "Übersetzer"
+    },
+    "description": {
+      "en": "Translate text between different languages",
+      "de": "Text zwischen verschiedenen Sprachen übersetzen"
+    },
+    "color": "#0EA5E9",
+    "icon": "globe",
+    "system": {
+      "en": "You are a helpful translation assistant. Translate the text to the requested language, maintaining the original meaning and tone. If no language is specified, ask which language to translate to.",
+      "de": "Du bist ein hilfreicher Übersetzungsassistent. Übersetze den Text in die angeforderte Sprache und behalte die ursprüngliche Bedeutung und den Ton bei. Wenn keine Sprache angegeben ist, frage nach, in welche Sprache übersetzt werden soll."
+    },
+    "tokenLimit": 4000,
+    "preferredModel": "gemini-1.5-flash",
+    "preferredOutputFormat": "text",
     "preferredStyle": "keep",
-    "preferredTemperature": 0.7,
-    "sendChatHistory": true,
+    "preferredTemperature": 0.3,
+    "sendChatHistory": false,
+    "prompt": {
+      "en": "Selected Language: \"{{language}}\" - Text to translate: \"{{content}}\"",
+      "de": "Ausgewählte Sprache in die Übersetzt werden soll: \"{{language}}\" - Text der übersetzt werden soll: \"{{content}}\""
+    },
     "settings": {
       "enabled": true,
       "model": {
         "enabled": true
       },
+      "style": {
+        "enabled": false
+      },
       "temperature": {
-        "enabled": true
+        "enabled": false
       },
       "outputFormat": {
         "enabled": true
       },
-      "speechRecognition": {
-        "service": "default"
-      }
-    },
-    "microphone": {
-      "enabled": true
-    }
-  },
-  {
-    "id": "chat-gemma-3-27b",
-    "order": 2,
-    "name": {
-      "en": "AI-Chatbot (Gemma 3 27b)",
-      "de": "KI-Chatbot (Gemma 3 27b)"
-    },
-    "description": {
-      "en": "Generative AI assistant with AI model - Gemma 3 27b - without access to BMAS data.",
-      "de": "Generativer KI-Assistent mit KI-Modell - Gemma 3 27b - ohne Zugriff auf BMAS Daten."
-    },
-    "color": "#4F46E5",
-    "icon": "chat-bubbles",
-    "system": {
-      "en": "You are a helpful AI assistant. Answer the user's questions accurately and concisely.",
-      "de": "Du bist ein hilfreicher KI-Assistent. Beantworte die Fragen des Nutzers präzise und knapp."
-    },
-    "tokenLimit": 4096,
-    "preferredModel": "local-vllm-gemma-3-27b",
-    "preferredOutputFormat": "markdown",
-    "preferredStyle": "keep",
-    "preferredTemperature": 0.7,
-    "sendChatHistory": true,
+      "chatHistory": {
+        "enabled": false
+      },
+      "microphone": {
+        "enabled": true
+      }
+    },
+    "variables": [
+      {
+        "name": "language",
+        "label": {
+          "en": "Target Language",
+          "de": "Zielsprache"
+        },
+        "type": "string",
+        "description": {
+          "en": "Select the target language for translation.",
+          "de": "Wähle die Zielsprache für die Übersetzung."
+        },
+        "defaultValue": {
+          "en": "English",
+          "de": "Englisch"
+        },
+        "required": true,
+        "predefinedValues": [
+          {"label": {"en": "English", "de": "Englisch"}, "value": "English"},
+          {"label": {"en": "Spanish", "de": "Spanisch"}, "value": "Spanish"},
+          {"label": {"en": "French", "de": "Französisch"}, "value": "French"},
+          {"label": {"en": "German", "de": "Deutsch"}, "value": "German"},
+          {"label": {"en": "Chinese", "de": "Chinesisch"}, "value": "Chinese"},
+          {"label": {"en": "Japanese", "de": "Japanisch"}, "value": "Japanese"}
+        ]
+      }
+    ]
+  },
+  {
+    "id": "summarizer",
+    "order": 4,
+    "name": {
+      "en": "Content Summarizer",
+      "de": "Inhaltszusammenfassung"
+    },
+    "description": {
+      "en": "Summarize long documents and articles",
+      "de": "Lange Dokumente und Artikel zusammenfassen"
+    },
+    "color": "#F59E0B",
+    "icon": "document-text",
+    "system": {
+      "en": "You are a summarization assistant. Provide a concise summary of the content while maintaining all key information.",
+      "de": "Du bist ein Assistent für Zusammenfassungen. Erstelle eine prägnante Zusammenfassung des Inhalts und behalte alle wichtigen Informationen bei."
+    },
+    "tokenLimit": 8000,
+    "preferredModel": "gpt-4",
+    "preferredOutputFormat": "markdown",
+    "preferredStyle": "normal",
+    "preferredTemperature": 0.5,
+    "sendChatHistory": false,
+    "prompt": {
+      "en": "Please {{action}} the following content: \"{{content}}\"",
+      "de": "Bitte {{action}} den folgenden Inhalt: \"{{content}}\""
+    },
     "settings": {
       "enabled": true,
       "model": {
         "enabled": true
       },
+      "style": {
+        "enabled": true
+      },
       "temperature": {
         "enabled": true
       },
       "outputFormat": {
         "enabled": true
       },
-      "speechRecognition": {
-        "service": "default"
-      }
-    },
-    "microphone": {
-      "enabled": true
-    }
-  },
-  {
-    "id": "dictator",
-    "order": 0,
-    "name": {
-      "en": "Dictator",
-      "de": "Diktator"
-    },
-    "description": {
-      "en": "Use this app to record your voice and convert it to text",
-      "de": "Verwende diese App, um deine Stimme aufzunehmen und in Text umzuwandeln"
-    },
-    "color": "#10B981",
-    "icon": "microphone",
-    "system": {
-      "en": "You are a helpful assistant, which receives a transcript recorded with a microphone. Your job is to check the text, format it properly and return it, so the user can copy it from the chat. Do NOT add any additional information.",
-      "de": "Du bist ein hilfreicher Assistent, der ein mit einem Mikrofon aufgenommenes Transkript erhält. Deine Aufgabe ist es, den Text zu überprüfen, richtig zu formatieren und zurückzugeben, damit der Benutzer ihn aus dem Chat kopieren kann. Füge KEINE zusätzlichen Informationen hinzu."
+      "chatHistory": {
+        "enabled": false
+      },
+      "microphone": {
+        "enabled": true
+      }
+    },
+    "variables": [
+      {
+        "name": "action",
+        "label": {
+          "en": "Action",
+          "de": "Aktion"
+        },
+        "type": "string",
+        "predefinedValues": [
+          {"label": {"en": "Summarize", "de": "Zusammenfassen"}, "value": "summarize"},
+          {"label": {"en": "Extract key facts", "de": "Wichtige Fakten extrahieren"}, "value": "extract the key facts from"},
+          {"label": {"en": "Highlight action items", "de": "Aktionspunkte hervorheben"}, "value": "highlight the action items in"},
+          {"label": {"en": "List decisions", "de": "Entscheidungen auflisten"}, "value": "list all decisions mentioned in"},
+          {"label": {"en": "Summarize and recommend", "de": "Zusammenfassen und Empfehlungen geben"}, "value": "summarize and provide recommendations based on"}
+        ]
+      }
+    ]
+  },
+  {
+    "id": "custom",
+    "name": {
+      "en": "Custom Prompt",
+      "de": "Benutzerdefinierte Eingabeaufforderung"
+    },
+    "description": {
+      "en": "Create your own custom prompts",
+      "de": "Erstelle eigene benutzerdefinierte Eingabeaufforderungen"
+    },
+    "color": "#EC4899",
+    "icon": "sparkles",
+    "system": {
+      "en": "{{system}}",
+      "de": "{{system}}"
     },
     "tokenLimit": 8000,
-    "preferredModel": "local-vllm",
-    "preferredOutputFormat": "markdown",
+    "preferredModel": "gpt-4",
     "preferredStyle": "normal",
-    "preferredTemperature": 0.3,
+    "preferredOutputFormat": "markdown",
+    "preferredTemperature": 0.8,
     "sendChatHistory": false,
     "prompt": {
       "en": "{{content}}",
@@ -157,19 +261,146 @@
       "model": {
         "enabled": true
       },
+      "style": {
+        "enabled": true
+      },
       "temperature": {
         "enabled": true
       },
       "outputFormat": {
         "enabled": true
       },
-      "speechRecognition": {
-        "service": "azure",
-        "host": "http://bmas01lal:5000/"
-      }
-    },
-<<<<<<< HEAD
-=======
+      "chatHistory": {
+        "enabled": true
+      },
+      "microphone": {
+        "enabled": true
+      }
+    },
+    "variables": [
+      {
+        "name": "system",
+        "label": {
+          "en": "System Prompt",
+          "de": "Systemaufforderung"
+        },
+        "type": "text"
+      }
+    ]
+  },
+  {
+    "id": "email-composer",
+    "order": 5,
+    "name": {
+      "en": "Email Composer",
+      "de": "E-Mail-Verfasser"
+    },
+    "description": {
+      "en": "Draft professional emails with the right tone and structure",
+      "de": "Erstelle professionelle E-Mails mit dem richtigen Ton und der richtigen Struktur"
+    },
+    "color": "#2563EB",
+    "icon": "mail",
+    "system": {
+      "en": "You are an email writing assistant. Help users write professional, clear, and effective emails for various business and personal contexts. Ensure the tone is appropriate for the intended audience.",
+      "de": "Du bist ein Assistent für das Schreiben von E-Mails. Hilf Nutzern, professionelle, klare und effektive E-Mails für verschiedene geschäftliche und persönliche Kontexte zu verfassen. Stelle sicher, dass der Ton für die Zielgruppe geeignet ist."
+    },
+    "tokenLimit": 4000,
+    "preferredModel": "gpt-4",
+    "preferredOutputFormat": "markdown",
+    "preferredStyle": "professional",
+    "preferredTemperature": 0.6,
+    "sendChatHistory": false,
+    "prompt": {
+      "en": "Write a {{type}} email to {{recipient}} regarding {{subject}}. {{tone}} {{additional_instructions}}\n\n{{content}}",
+      "de": "Schreibe eine {{type}} E-Mail an {{recipient}} bezüglich {{subject}}. {{tone}} {{additional_instructions}}\n\n{{content}}"
+    },
+    "variables": [
+      {
+        "name": "type",
+        "label": {
+          "en": "Email Type",
+          "de": "E-Mail-Typ"
+        },
+        "type": "string",
+        "defaultValue": {
+          "en": "professional",
+          "de": "professionell"
+        },
+        "required": true,
+        "predefinedValues": [
+          {"label": {"en": "Professional", "de": "Professionell"}, "value": "professional"},
+          {"label": {"en": "Follow-up", "de": "Nachverfolgung"}, "value": "follow-up"},
+          {"label": {"en": "Request", "de": "Anfrage"}, "value": "request"},
+          {"label": {"en": "Thank you", "de": "Danke"}, "value": "thank you"},
+          {"label": {"en": "Introduction", "de": "Einführung"}, "value": "introduction"},
+          {"label": {"en": "Complaint", "de": "Beschwerde"}, "value": "complaint resolution"},
+          {"label": {"en": "Application", "de": "Bewerbung"}, "value": "job application"}
+        ]
+      },
+      {
+        "name": "recipient",
+        "label": {
+          "en": "Recipient",
+          "de": "Empfänger"
+        },
+        "type": "string",
+        "required": true
+      },
+      {
+        "name": "subject",
+        "label": {
+          "en": "Subject",
+          "de": "Betreff"
+        },
+        "type": "string",
+        "required": true
+      },
+      {
+        "name": "tone",
+        "label": {
+          "en": "Tone",
+          "de": "Ton"
+        },
+        "type": "string",
+        "defaultValue": {
+          "en": "Use a professional tone.",
+          "de": "Verwende einen professionellen Ton."
+        },
+        "predefinedValues": [
+          {"label": {"en": "Professional", "de": "Professionell"}, "value": "Use a professional tone."},
+          {"label": {"en": "Friendly", "de": "Freundlich"}, "value": "Use a friendly and approachable tone."},
+          {"label": {"en": "Formal", "de": "Formell"}, "value": "Use a formal tone."},
+          {"label": {"en": "Casual", "de": "Lässig"}, "value": "Use a casual tone."},
+          {"label": {"en": "Assertive", "de": "Bestimmend"}, "value": "Use an assertive and confident tone."}
+        ]
+      },
+      {
+        "name": "additional_instructions",
+        "label": {
+          "en": "Additional Instructions",
+          "de": "Zusätzliche Anweisungen"
+        },
+        "type": "text"
+      }
+    ]
+  },
+  {
+    "id": "meeting-assistant",
+    "name": {
+      "en": "Meeting Assistant",
+      "de": "Besprechungsassistent"
+    },
+    "description": {
+      "en": "Generate agendas, minutes, and action items",
+      "de": "Erstelle Tagesordnungen, Protokolle und Aktionspunkte"
+    },
+    "color": "#8B5CF6",
+    "icon": "calendar",
+    "system": {
+      "en": "You are a meeting assistant. Help users prepare for meetings and document outcomes. Create well-structured agendas, detailed minutes, and clear action items based on the provided information.",
+      "de": "Du bist ein Besprechungsassistent. Hilf Nutzern, sich auf Besprechungen vorzubereiten und Ergebnisse zu dokumentieren. Erstelle gut strukturierte Tagesordnungen, detaillierte Protokolle und klare Aktionspunkte basierend auf den bereitgestellten Informationen."
+    },
     "tokenLimit": 6000,
     "preferredModel": "gpt-4",
     "preferredOutputFormat": "markdown",
@@ -864,9 +1095,12 @@
       },
       "outputFormat": {
         "enabled": true
-      }
-    },
->>>>>>> 1821a444
+      },
+      "speechRecognition": {
+        "service": "azure",
+        "host": "http://localhost:5000/"
+      }
+    },
     "microphone": {
       "enabled": true
     }
