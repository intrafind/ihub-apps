# AI Hub Apps

This repository contains the source code for the AI Hub Apps.

## Purpose

The purpose of this repository is to provide a collection of apps, which a user can use to interact with all kind of AI models.

## Apps

### Chat

### Translation

## Implementation

### Server

The server is implemented as a Node.js application, likely using a framework like Express.js to provide a REST API gateway. Its primary responsibilities include:

*   **Configuration Loading:** Reads configuration files (e.g., JSON) defining available apps, language models (LLMs), endpoints, API keys, default styles, and the disclaimer text.
*   **API Endpoints:**
        /api
        /api/apps
        /api/apps/{appId}
        /api/apps/{appId}/chat
        /api/apps/{appId}/chat/{chatId} #openai compatible chat completions endpoint, which supports streaming
        /api/models
        /api/models/{modelId}
        /api/models/{modelId}/chat #openai compatible chat completions endpoint, which supports streaming
        /api/disclaimer

    *   Provides endpoints for the frontend to fetch the list of available apps (`/api/apps`).
    *   Provides endpoints to fetch the list of available models (`/api/models`).
    *   Provides an endpoint to fetch the disclaimer text (`/api/disclaimer`).
    *   Provides the main endpoint for handling chat interactions (`/api/chat` or similar).
*   **LLM Interaction:**
    *   Receives chat messages from the frontend (formatted according to OpenAI's message structure).
    *   Identifies the target LLM based on the user's selection or app configuration.
    *   Forwards the request, including the conversation history and system prompt, to the appropriate remote LLM API endpoint.
    *   Manages API keys required for different LLM services.
*   **Response Streaming:** Receives the response stream from the LLM and forwards it back to the connected frontend client using either WebSockets or Server-Sent Events (SSE) for real-time updates.

## Initial Concept

We want to build an application for users to get started working with AI-enabled applications. These applications are using LLMs and we want to let user use them to support their daily work.
The application consists of a start page. When the user opens the start page, the user will be asked for a username, which is only stored in browser local storage, but also used when using our apps. We use this name to personalize the experience as well as tracking who did what. The user can decide to stay anonymous, in this case we generate a username.
When the user returns to the web application, we will show them their last name, if available. Below the input for the username, we also show a disclaimer, which has been loaded from the backend.
After the user has chosen a username on the start page, the web application switches to the next screen. This app overview screen shows his/her/its name and loads the apps from the backend. A maximum of 7 apps are shown. If we have more apps, we show also show a more button. The apps which are loaded from the backend, can be configured in a json file in the backend. Each app consists of a name, a description, a color, an icon, a system, a token limit, a preferred model, a preferred output format (like markdown, html, pure text, ...) and an optional prompt which can contain variables.  These variables can have a type like string, date, number or boolean. The variables can have predefined values which consists of a label as well as a text which will be used for replacing the variable in the prompt. The variables will be used to adjust the frontend and allow the user a simpler work / guidance what to fill out.
When a user has selected an app, the chat application opens, where the user can simply chat with the llms. These apps will help the user to translate text, these apps  are specialized in generating content, these apps can be used to summarize content incl. voice of tone, writing style as well as the action for the summary like "just summarize", "extract the key facts", "highlight actions items", "list all decisions", "summarize and provide recommendations" or nothing as well as free text or just a full custom app, where the user can enter the system as well as user prompt.
At the app overview page the user can also search for apps via a search box on the page. The search is done purely on the client side.
A user can favorize apps as well as we are tracking which apps he/she/it has used before. This tracking is done in the browser and connected to the username. If the user has chosen a different name, they will not see the used apps from the last time.
When a user has chosen the app, the client will render a chat interface as well as a panel with the information about the app and if the app contains variables with the input fields. It is also possible to expand the system prompt and the normal prompt as well as an option to edit them. A user can save the changes, but they are not written back. A hint should be shown to the user that the changes are only temporarily until the next login.
When a user fills out the optional fields for the variables and enters their text for translation, summarization or whatever the apps is able to do, it will send all the information to the backend in the message format used by OpenAI to simulate a conversion between the assistant and the user.
The backend will send it to an OpenAI compatible LLM hosted remotely and waits for the answer to be streamed back. Our backend will then stream it to our frontend via either Websockets or Server Sent Events.

Example:
instructions: "Talk like a pirate.", #system prompt
input=[
{"role": "user", "content": "knock knock."},
{"role": "assistant", "content": "Who's there?"},
{"role": "user", "content": "Orange."},
] #the messages between the user and the assistant
We will send all messages which have been send before with the request, so we can simulate a conversion and allow the model to use the asked information before. For example, if we have asked to summarize it and afterwards ask to translate it, the llm knows that it has to use the summarized text.
We have to be careful about the context window. This means we should count the tokens on client side and check it against the limit configured in each app.
Our application will also load the available models from our server and if multiples ones are configured, we allow the user to switch the model. Each model has a remote url, an optional api key, a human readable name and a description what it excels in. Depending on the model, our backend will send the request to the configured url.
The conversation in our app looks like a chat with an assistant. A user can modify their input, they can send it again, can copy the text to easily extract it, allow a download for an answer as well as the whole chat.
The user can also tell the assistant how they want to have their response formatted. The user can also chose a certain writing style. Styles allow the user to customize how llm communicates, helping you achieve more while working in a way that feels natural to you. Styles could be:

Normal: Default responses from Claude

Concise: Shorter and more direct responses

Formal: Clear and polished responses

Explanatory: Educational responses for learning new concepts
The default styles are also configured on the backend side and loaded from our web application.
But also custom styles are possible, which are stored in the local storage.

All keys as well as texts has to support i18n / localization.
Therefore we want to build a web application which talks through a small node.js service with the LLMs.

## Setup and Installation

### Prerequisites

- Node.js 20.x or higher
- npm 8.x or higher

### Installation

1. Clone the repository:
   ```bash
   git clone <repository-url>
   cd ai-hub-apps
   ```

2. Install dependencies:
   ```bash
   npm run install:all
   ```

   This will install dependencies for both the client and server components.

### Development

To run the application in development mode:

```bash
npm run dev
```

This will:
- Start the Node.js server on port 3000
- Launch the Vite development server for the client
- Enable hot reloading for both client and server changes

## Building for Production

### Standard Production Build

To create a production build:

```bash
npm run prod:build
```

This creates a `dist` directory containing:
- Optimized client build in `dist/public`
- Server files in `dist/server`
<<<<<<< HEAD
- Application content and configuration in `dist/contents`
- Example setups in `dist/examples`
- Production dependencies alongside `package.json`
=======
- Configuration files (package.json and optional `.env`)
>>>>>>> c5be8b4f

To start the production build:

```bash
npm run start:prod
```

### Building as Binary

You can package the entire application as a standalone binary using:

**Prerequisite:** Node.js 20 or newer is required for creating the binary.

```bash
./build.sh --binary
```

This creates versioned executables in the `dist-bin` directory along with configuration files and assets.

To run the binary (replace `${VERSION}` with the current version):

```bash
./dist-bin/ai-hub-apps-v${VERSION}-macos    # On macOS
./dist-bin/ai-hub-apps-v${VERSION}-linux    # On Linux
./dist-bin/ai-hub-apps-v${VERSION}-win.bat  # On Windows
```

### Downloading Pre-built Binaries

Pre-built binaries for all platforms are available on the [GitHub Releases](https://github.com/your-username/ai-hub-apps/releases) page. Each release includes:

- **Standalone executables**:
  - `ai-hub-apps-v<version>-macos` - for macOS
  - `ai-hub-apps-v<version>-linux` - for Linux
  - `ai-hub-apps-v<version>-win.bat` - for Windows
  
- **Complete packages** (executable + configuration files):
  - `ai-hub-apps-v<version>-macos.tar.gz` - macOS package
  - `ai-hub-apps-v<version>-linux.tar.gz` - Linux package
  - `ai-hub-apps-v<version>-win.zip` - Windows package

For most users, downloading the complete package is recommended as it includes all necessary configuration files and assets.

## Configuration

### Server Configuration

The server can be configured through environment variables or by editing the `config.env` file:

| Variable | Description | Default |
|----------|-------------|---------|
| `PORT` | Port the server listens on | `3000` |
| `HOST` | Host interface to bind to | `0.0.0.0` |
| `REQUEST_TIMEOUT` | LLM request timeout (ms) | `60000` |
| `OPENAI_API_KEY` | OpenAI API key | (required) |
| `ANTHROPIC_API_KEY` | Anthropic API key | (required) |
| `GOOGLE_API_KEY` | Google AI API key | (required) |

### SSL Configuration

For HTTPS support, set these environment variables or define them in `config.env`:

| Variable | Description |
|----------|-------------|
| `SSL_KEY` | Path to SSL private key |
| `SSL_CERT` | Path to SSL certificate |
| `SSL_CA` | Path to CA certificate (optional) |

Example of running with custom configuration:

```bash
PORT=8080 HOST=127.0.0.1 npm run start:prod
```

Or with the binary (replace `${VERSION}` with the current version):

```bash
PORT=8080 HOST=127.0.0.1 ./dist-bin/ai-hub-apps-v${VERSION}-macos
```

## Configuration Files

Configuration JSON files are kept in `contents/config` during development. When building, they are copied to `dist/contents/config`.

### apps.json

This file defines all available applications in the AI Hub. Each app has the following structure:

```json
{
  "id": "unique-id",
  "name": {
    "en": "App Name",
    "de": "App Name German"
  },
  "description": {
    "en": "Short description of the app",
    "de": "Kurze Beschreibung der App"
  },
  "color": "#HEXCOLOR",
  "icon": "icon-name",
  "system": {
    "en": "System prompt text for the LLM",
    "de": "Systemaufforderungstext für das LLM"
  },
  "tokenLimit": 16000,
  "preferredModel": "model-id",
  "preferredTemperature": 0.7,
  "preferredOutputFormat": "markdown",
  "variables": [
    {
      "name": "variableName",
      "type": "string",
      "label": {
        "en": "Human-readable label",
        "de": "Menschenlesbare Bezeichnung"
      },
      "predefinedValues": [
        {
          "label": {
            "en": "Option 1",
            "de": "Option 1 DE"
          },
          "value": "option1-value"
        }
      ],
      "required": true
    }
  ]
}
```

Variable types can be:
- `string`: Text input
- `text`: Multi-line text input
- `date`: Date picker
- `number`: Numeric input
- `boolean`: Toggle/checkbox
- `select`: Selection from predefined values

### models.json

This file defines the available LLM models:

```json
[
  {
    "id": "model-id",
    "name": "Model Name",
    "description": "Model description",
    "provider": "openai|anthropic|google",
    "maxTokens": 16000,
    "endpointOverride": "https://custom-endpoint.com" (optional)
  }
]
```

The `provider` field determines which adapter is used to format requests to the LLM.

### styles.json

Defines writing styles available to the user:

```json
{
  "concise": "Please keep your responses brief and to the point.",
  "formal": "Please use formal language and a professional tone.",
  "explanatory": "Please provide detailed explanations suitable for someone learning the concept."
}
```

### ui.json

Configures the user interface elements:

```json
{
  "title": {
    "en": "AI Hub",
    "de": "KI-Hub"
  },
  "header": {
    "links": [
      {
        "name": {
          "en": "Home",
          "de": "Startseite"
        },
        "url": "/"
      }
    ]
  },
  "footer": {
    "text": {
      "en": "© 2025 AI Hub. All rights reserved.",
      "de": "© 2025 KI-Hub. Alle Rechte vorbehalten."
    },
    "links": [
      {
        "name": {
          "en": "Privacy Policy",
          "de": "Datenschutzerklärung"
        },
        "url": "/page/privacy"
      }
    ]
  },
  "disclaimer": {
    "text": {
      "en": "Disclaimer text...",
      "de": "Haftungsausschluss Text..."
    },
    "version": "1.0",
    "updated": "2023-01-01"
  },
  "pages": {
    "privacy": {
      "title": {
        "en": "Privacy Policy",
        "de": "Datenschutzerklärung"
      },
      "content": {
        "en": "# Privacy Policy Content in Markdown",
        "de": "# Datenschutzerklärung Inhalt in Markdown"
      }
    }
  }
}
```

## Localization

The application supports internationalization through localization files:

### Server-side Localization

Server-side strings are defined in `config/locales/{lang}.json` files.

### Client-side Localization

Client-side translations are stored in:
- Core translations: `client/src/i18n/core/{lang}.json`
- App-specific translations: `client/src/i18n/locales/{lang}.json`

### Adding a New Language

1. Create a new JSON file in each of these directories named after the language code (e.g., `fr.json` for French)
2. Copy the structure from an existing language file and translate all values
3. Update the language selector in `client/src/components/LanguageSelector.jsx` to include the new language

## Creating Custom Pages

Custom pages can be added through the `ui.json` configuration in the `pages` section:

1. Add a new entry to the `pages` object:
   ```json
   "pages": {
     "page-id": {
       "title": {
         "en": "Page Title",
         "de": "Seitentitel"
       },
       "content": {
         "en": "# Page content in markdown format",
         "de": "# Seiteninhalt im Markdown-Format"
       }
     }
   }
   ```

2. The content field supports Markdown, which will be rendered by the application.

3. To link to the page from the header, add an entry to the `header.links` array:
   ```json
   "header": {
     "links": [
       {
         "name": {
           "en": "Page Title",
           "de": "Seitentitel"
         },
         "url": "/page/page-id"
       }
     ]
   }
   ```

4. To link to the page from the footer, add an entry to the `footer.links` array:
   ```json
   "footer": {
     "links": [
       {
         "name": {
           "en": "Page Title",
           "de": "Seitentitel"
         },
         "url": "/page/page-id"
       }
     ]
   }
   ```

Custom pages are rendered using the `MarkdownPage` component and are accessible at the path `/page/{id}`.

## Development Guidelines

- All UI changes should support dark/light mode themes
- New features should include appropriate translations
- API endpoints should follow the established pattern
- Server-side code should maintain the modular adapter pattern for LLM providers<|MERGE_RESOLUTION|>--- conflicted
+++ resolved
@@ -128,13 +128,9 @@
 This creates a `dist` directory containing:
 - Optimized client build in `dist/public`
 - Server files in `dist/server`
-<<<<<<< HEAD
 - Application content and configuration in `dist/contents`
 - Example setups in `dist/examples`
 - Production dependencies alongside `package.json`
-=======
-- Configuration files (package.json and optional `.env`)
->>>>>>> c5be8b4f
 
 To start the production build:
 
