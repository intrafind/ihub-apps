import { z } from 'zod';
import {
  APP_ID_PATTERN,
  APP_ID_MAX_LENGTH,
  HEX_COLOR_PATTERN,
  LANGUAGE_CODE_PATTERN,
  TOKEN_LIMIT_MIN,
  TOKEN_LIMIT_MAX,
  VARIABLE_NAME_PATTERN
} from '../../shared/validationPatterns.js';

// Localized string schema - matches client pattern for language codes
const localizedStringSchema = z.record(
  z
    .string()
    .regex(LANGUAGE_CODE_PATTERN, 'Invalid language code format (e.g., "en", "de", "en-US")'),
  z.string().min(1, 'Localized string cannot be empty')
);

// Variable predefined value schema
const predefinedValueSchema = z.object({
  value: z.string().min(1, 'Value cannot be empty'),
  label: localizedStringSchema
});

// Variable configuration schema
const variableSchema = z.object({
  name: z
    .string()
    .regex(
      VARIABLE_NAME_PATTERN,
      'Variable name must start with letter/underscore and contain only alphanumeric characters, underscores, and hyphens'
    ),
  label: localizedStringSchema,
  type: z.enum(['string', 'text', 'number', 'boolean', 'date', 'select']),
  required: z.boolean().optional().default(false),
  defaultValue: z
    .record(
      z.string().regex(/^[a-z]{2}(-[A-Z]{2})?$/),
      z.string() // Allow empty strings for default values
    )
    .optional(),
  predefinedValues: z.array(predefinedValueSchema).optional()
});

// Starter prompt schema
const starterPromptSchema = z.object({
  title: localizedStringSchema,
  message: localizedStringSchema,
  description: localizedStringSchema.optional(),
  variables: z.record(z.any()).optional(),
  autoSend: z.boolean().optional().default(false)
});

// Settings configuration schema
const settingsSchema = z
  .object({
    enabled: z.boolean().optional().default(true),
    model: z
      .object({
        enabled: z.boolean().optional().default(true)
      })
      .optional(),
    temperature: z
      .object({
        enabled: z.boolean().optional().default(true)
      })
      .optional(),
    outputFormat: z
      .object({
        enabled: z.boolean().optional().default(true)
      })
      .optional(),
    chatHistory: z
      .object({
        enabled: z.boolean().optional().default(true)
      })
      .optional(),
    style: z
      .object({
        enabled: z.boolean().optional().default(true)
      })
      .optional(),
    speechRecognition: z
      .object({
        service: z.enum(['default', 'azure']).optional().default('default'),
        host: z.string().url().optional()
      })
      .optional()
  })
  .optional();

// Input mode configuration schema
const inputModeSchema = z
  .object({
    type: z.enum(['singleline', 'multiline']).optional().default('multiline'),
    rows: z.number().int().min(1).max(20).optional().default(5),
    microphone: z
      .object({
        enabled: z.boolean().optional().default(true),
        mode: z.enum(['manual', 'auto']).optional().default('manual'),
        showTranscript: z.boolean().optional().default(true)
      })
      .optional()
  })
  .optional();

// Upload configuration schema
const uploadSchema = z
  .object({
    enabled: z.boolean().optional().default(false),
    allowMultiple: z.boolean().optional().default(false),
    imageUpload: z
      .object({
        enabled: z.boolean().optional().default(false),
        resizeImages: z.boolean().optional().default(true),
        maxFileSizeMB: z.number().int().min(1).max(100).optional().default(10),
        supportedFormats: z
          .array(z.string().regex(/^image\//))
          .optional()
          .default(['image/jpeg', 'image/jpg', 'image/png', 'image/gif', 'image/webp'])
      })
      .optional(),
    fileUpload: z
      .object({
        enabled: z.boolean().optional().default(false),
        maxFileSizeMB: z.number().int().min(1).max(100).optional().default(5),
        supportedFormats: z
          .array(z.string())
          .optional()
          .default([
            'text/plain',
            'text/markdown',
            'text/csv',
            'application/json',
            'text/html',
            'text/css',
            'text/javascript',
            'application/javascript',
            'text/xml',
            'message/rfc822',
            'application/pdf',
            'application/vnd.openxmlformats-officedocument.wordprocessingml.document',
            'application/vnd.ms-outlook',
            'application/vnd.oasis.opendocument.text',
            'application/vnd.oasis.opendocument.spreadsheet',
            'application/vnd.oasis.opendocument.presentation'
          ])
      })
      .optional()
  })
  .optional();

// Features configuration schema
const featuresSchema = z
  .object({
    magicPrompt: z
      .object({
        enabled: z.boolean().optional().default(false),
        model: z.string().optional().default('gpt-4'),
        prompt: z
          .string()
          .optional()
          .default(
            'You are a helpful assistant that improves user prompts to be more specific and effective. Improve this prompt: {{prompt}}'
          )
      })
      .optional()
  })
  .passthrough(); // Allow additional feature flags

// Localized greeting schema
const localizedGreetingSchema = z.record(
  z.string().regex(/^[a-z]{2}(-[A-Z]{2})?$/),
  z.object({
    title: z.string().min(1),
    subtitle: z.string().min(1)
  })
);

// Thinking configuration schema
const thinkingSchema = z
  .object({
    enabled: z.boolean().optional().default(false),
    budget: z.number().int().min(1).optional(),
    thoughts: z.boolean().optional().default(false)
  })
  .optional();

// Sources configuration - only supports string references to admin-configured sources
const sourceReferenceSchema = z.string().min(1, 'Source reference ID cannot be empty');

<<<<<<< HEAD
// Redirect app configuration schema
const redirectConfigSchema = z.object({
  url: z.string().url('Redirect URL must be a valid URL'),
  openInNewTab: z.boolean().optional().default(true)
});

// Iframe app configuration schema
const iframeConfigSchema = z.object({
  url: z.string().url('Iframe URL must be a valid URL'),
  allowFullscreen: z.boolean().optional().default(true),
  sandbox: z
    .array(z.string())
    .optional()
    .default(['allow-scripts', 'allow-same-origin', 'allow-forms'])
});

// Base app config schema without refinements
const baseAppConfigSchema = z.object({
  // Required fields
  id: z
    .string()
    .regex(
      APP_ID_PATTERN,
      'ID must contain only alphanumeric characters, underscores, dots, and hyphens'
    )
    .min(1, 'ID cannot be empty')
    .max(APP_ID_MAX_LENGTH, `ID cannot exceed ${APP_ID_MAX_LENGTH} characters`),
  name: localizedStringSchema,
  description: localizedStringSchema,
  color: z.string().regex(HEX_COLOR_PATTERN, 'Color must be a valid hex code (e.g., #4F46E5)'),
  icon: z.string().min(1, 'Icon cannot be empty'),

  // App type - defaults to 'chat' for backward compatibility
  type: z.enum(['chat', 'redirect', 'iframe']).optional().default('chat'),

  // Type-specific configuration
  redirectConfig: redirectConfigSchema.optional(),
  iframeConfig: iframeConfigSchema.optional(),

  // Chat-specific fields (required for chat type, optional for others)
  system: localizedStringSchema.optional(),
  tokenLimit: z
    .number()
    .int()
    .min(TOKEN_LIMIT_MIN, `Token limit must be at least ${TOKEN_LIMIT_MIN}`)
    .max(TOKEN_LIMIT_MAX, `Token limit cannot exceed ${TOKEN_LIMIT_MAX.toLocaleString()}`)
    .optional(),

    // Optional fields with validation
=======
// iAssistant filter schema for app-specific iAssistant configuration
const iAssistantFilterSchema = z.object({
  key: z.string().min(1, 'Filter key cannot be empty'),
  values: z.array(z.string()),
  isNegated: z.boolean().optional().default(false)
});

// iAssistant configuration schema for tool-specific settings
const iAssistantConfigSchema = z
  .object({
    baseUrl: z.string().url('Base URL must be a valid URL').optional(),
    profileId: z.string().min(1, 'Profile ID cannot be empty').optional(),
    filter: z.array(iAssistantFilterSchema).optional(),
    searchMode: z.string().optional(),
    searchDistance: z.string().optional(),
    searchFields: z.record(z.any()).optional()
  })
  .optional();

export const appConfigSchema = z
  .object({
    // Required fields
    id: z
      .string()
      .regex(
        APP_ID_PATTERN,
        'ID must contain only alphanumeric characters, underscores, dots, and hyphens'
      )
      .min(1, 'ID cannot be empty')
      .max(APP_ID_MAX_LENGTH, `ID cannot exceed ${APP_ID_MAX_LENGTH} characters`),
    name: localizedStringSchema,
    description: localizedStringSchema,
    color: z.string().regex(HEX_COLOR_PATTERN, 'Color must be a valid hex code (e.g., #4F46E5)'),
    icon: z.string().min(1, 'Icon cannot be empty'),
    system: localizedStringSchema,

    // Optional fields with validation
    tokenLimit: z
      .number()
      .int()
      .min(TOKEN_LIMIT_MIN, `Token limit must be at least ${TOKEN_LIMIT_MIN}`)
      .max(TOKEN_LIMIT_MAX, `Token limit cannot exceed ${TOKEN_LIMIT_MAX.toLocaleString()}`)
      .optional(),
>>>>>>> f47cc8a3
    order: z.number().int().min(0).optional(),
    preferredModel: z.string().optional(),
    preferredOutputFormat: z.enum(['markdown', 'text', 'json', 'html']).optional(),
    preferredStyle: z.string().optional(),
    preferredTemperature: z.number().min(0).max(2).optional(),
    sendChatHistory: z.boolean().optional().default(true),
    thinking: thinkingSchema.optional(),
    messagePlaceholder: localizedStringSchema.optional(),
    prompt: localizedStringSchema.optional(),
    variables: z.array(variableSchema).optional(),
    settings: settingsSchema.optional(),
    inputMode: inputModeSchema.optional(),
    upload: uploadSchema.optional(),
    features: featuresSchema.optional(),
    greeting: localizedGreetingSchema.optional(),
    starterPrompts: z.array(starterPromptSchema).optional(),
    sources: z.array(sourceReferenceSchema).optional(),
    allowedModels: z.array(z.string()).optional(),
    disallowModelSelection: z.boolean().optional().default(false),
    allowEmptyContent: z.boolean().optional().default(false),
    tools: z.array(z.string()).optional(),
    outputSchema: z.union([z.object({}).passthrough(), z.string()]).optional(),
    category: z.string().optional(),
    enabled: z.boolean().optional().default(true),

    // Tool-specific configurations
    iassistant: iAssistantConfigSchema,

    // Inheritance fields
    allowInheritance: z.boolean().optional().default(false),
    parentId: z.string().optional(),
    inheritanceLevel: z.number().int().min(0).optional(),
    overriddenFields: z.array(z.string()).optional()
  });

// Export known app keys from base schema before adding refinements
export const knownAppKeys = Object.keys(baseAppConfigSchema.shape);

// Add validation refinements and export the final schema
export const appConfigSchema = baseAppConfigSchema
  .strict() // Use strict instead of passthrough for better validation
  .refine(
    data => {
      // For chat type apps, system and tokenLimit are required
      if (data.type === 'chat' || !data.type) {
        return data.system !== undefined && data.tokenLimit !== undefined;
      }
      return true;
    },
    {
      message: 'Chat type apps require system prompt and tokenLimit fields'
    }
  )
  .refine(
    data => {
      // For redirect type apps, redirectConfig is required
      if (data.type === 'redirect') {
        return data.redirectConfig !== undefined;
      }
      return true;
    },
    {
      message: 'Redirect type apps require redirectConfig with url field'
    }
  )
  .refine(
    data => {
      // For iframe type apps, iframeConfig is required
      if (data.type === 'iframe') {
        return data.iframeConfig !== undefined;
      }
      return true;
    },
    {
      message: 'Iframe type apps require iframeConfig with url field'
    }
  );
<|MERGE_RESOLUTION|>--- conflicted
+++ resolved
@@ -190,7 +190,6 @@
 // Sources configuration - only supports string references to admin-configured sources
 const sourceReferenceSchema = z.string().min(1, 'Source reference ID cannot be empty');
 
-<<<<<<< HEAD
 // Redirect app configuration schema
 const redirectConfigSchema = z.object({
   url: z.string().url('Redirect URL must be a valid URL'),
@@ -240,7 +239,6 @@
     .optional(),
 
     // Optional fields with validation
-=======
 // iAssistant filter schema for app-specific iAssistant configuration
 const iAssistantFilterSchema = z.object({
   key: z.string().min(1, 'Filter key cannot be empty'),
@@ -284,7 +282,6 @@
       .min(TOKEN_LIMIT_MIN, `Token limit must be at least ${TOKEN_LIMIT_MIN}`)
       .max(TOKEN_LIMIT_MAX, `Token limit cannot exceed ${TOKEN_LIMIT_MAX.toLocaleString()}`)
       .optional(),
->>>>>>> f47cc8a3
     order: z.number().int().min(0).optional(),
     preferredModel: z.string().optional(),
     preferredOutputFormat: z.enum(['markdown', 'text', 'json', 'html']).optional(),
