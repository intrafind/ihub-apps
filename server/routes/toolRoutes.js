--- conflicted
+++ resolved
@@ -30,10 +30,6 @@
       const { data: configuredTools, etag: toolsEtag } = configCache.getTools();
 
       // Get user language from query parameters or platform default
-<<<<<<< HEAD
-      // platformConfig already declared above
-=======
->>>>>>> 64827a16
       const defaultLang = platformConfig?.defaultLanguage || 'en';
       const userLanguage = req.query.language || req.query.lang || defaultLang;
 
@@ -42,20 +38,12 @@
 
       // Force permission enhancement if not already done
       if (req.user && !req.user.permissions) {
-<<<<<<< HEAD
-        // platformConfig already declared above
-=======
->>>>>>> 64827a16
         const authConfig = platformConfig.auth || {};
         req.user = enhanceUserWithPermissions(req.user, authConfig, platformConfig);
       }
 
       // Create anonymous user if none exists and anonymous access is allowed
       if (!req.user && isAnonymousAccessAllowed(platformConfig)) {
-<<<<<<< HEAD
-        // platformConfig already declared above
-=======
->>>>>>> 64827a16
         const authConfig = platformConfig.auth || {};
         req.user = enhanceUserWithPermissions(null, authConfig, platformConfig);
       }
