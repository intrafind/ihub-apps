import { getUsage } from '../usageTracker.js';
import configCache from '../configCache.js';
import { existsSync } from 'fs';
import { promises as fs } from 'fs';
import { atomicWriteJSON } from '../utils/atomicWrite.js';
import { toggleEnabled } from '../utils/toggleEnabled.js';
import { join } from 'path';
import { getRootDir } from '../pathUtils.js';
import { getLocalizedContent } from '../../shared/localize.js';
import { adminAuth, isAdminAuthRequired, hashPassword } from '../middleware/adminAuth.js';
import express from 'express';

export default function registerAdminRoutes(app) {
  const router = express.Router();
  app.use(router);
  // Admin authentication status endpoint (no auth required to check if auth is needed)
  app.get('/api/admin/auth/status', async (req, res) => {
    try {
      const authRequired = isAdminAuthRequired();
      res.json({
        authRequired,
        authenticated: !authRequired || req.headers.authorization?.startsWith('Bearer ')
      });
    } catch (error) {
      console.error('Error checking admin auth status:', error);
      res.status(500).json({ error: 'Failed to check authentication status' });
    }
  });

  // Admin authentication test endpoint
  app.get('/api/admin/auth/test', adminAuth, async (req, res) => {
    try {
      res.json({
        message: 'Admin authentication successful',
        authenticated: true
      });
    } catch (error) {
      console.error('Error testing admin auth:', error);
      res.status(500).json({ error: 'Failed to test authentication' });
    }
  });

  // Admin password change endpoint
  app.post('/api/admin/auth/change-password', adminAuth, async (req, res) => {
    try {
      const { newPassword } = req.body;

      // Validate request
      if (!newPassword || typeof newPassword !== 'string' || newPassword.length < 1) {
        return res.status(400).json({ error: 'New password is required' });
      }

      // Get root directory and platform config path
      const rootDir = getRootDir();
      const platformConfigPath = join(rootDir, 'contents', 'config', 'platform.json');

      // Read current platform config
      const platformConfigData = await fs.readFile(platformConfigPath, 'utf8');
      const platformConfig = JSON.parse(platformConfigData);

      // Initialize admin section if it doesn't exist
      if (!platformConfig.admin) {
        platformConfig.admin = {};
      }

      // Hash the new password
      const hashedPassword = hashPassword(newPassword);

      // Update the admin secret and mark as encrypted
      platformConfig.admin.secret = hashedPassword;
      platformConfig.admin.encrypted = true;

      // Write back to file atomically
      await atomicWriteJSON(platformConfigPath, platformConfig);

      // Refresh the platform configuration cache
      await configCache.refreshCacheEntry('config/platform.json');

      console.log('🔐 Admin password changed and encrypted');

      res.json({
        message: 'Admin password changed successfully',
        encrypted: true
      });
    } catch (error) {
      console.error('Error changing admin password:', error);
      res.status(500).json({ error: 'Failed to change admin password' });
    }
  });
  app.get('/api/admin/usage', adminAuth, async (req, res) => {
    try {
      const data = await getUsage();
      res.json(data);
    } catch (e) {
      console.error('Error loading usage data:', e);
      res.status(500).json({ error: 'Failed to load usage data' });
    }
  });

  // Configuration cache management endpoints
  app.get('/api/admin/cache/stats', adminAuth, async (req, res) => {
    try {
      const stats = configCache.getStats();
      res.json(stats);
    } catch (e) {
      console.error('Error getting cache stats:', e);
      res.status(500).json({ error: 'Failed to get cache statistics' });
    }
  });
  // Support both POST and GET for cache refresh
<<<<<<< HEAD
  const refreshCacheHandler = async(req, res) => {
=======
  app.post('/api/admin/cache/_refresh', adminAuth, async (req, res) => {
>>>>>>> df4bc271
    try {
      await configCache.refreshAll();
      res.json({ message: 'Configuration cache refreshed successfully' });
    } catch (e) {
      console.error('Error refreshing cache:', e);
      res.status(500).json({ error: 'Failed to refresh cache' });
    }
  };
  router
    .route('/api/admin/cache/_refresh')
    .post(adminAuth, refreshCacheHandler)
    .get(adminAuth, refreshCacheHandler);

  // Support both POST and GET for cache clear
<<<<<<< HEAD
  const clearCacheHandler = async(req, res) => {
=======
  app.post('/api/admin/cache/_clear', adminAuth, async (req, res) => {
>>>>>>> df4bc271
    try {
      configCache.clear();
      // Immediately reinitialize the cache so subsequent API calls work
      await configCache.initialize();

      res.json({ message: 'Configuration cache cleared successfully' });
    } catch (e) {
      console.error('Error clearing cache:', e);
      res.status(500).json({ error: 'Failed to clear cache' });
    }
  };

  router
    .route('/api/admin/cache/_clear')
    .post(adminAuth, clearCacheHandler)
    .get(adminAuth, clearCacheHandler);

  // Force refresh endpoint - triggers client reload by updating refresh salt
<<<<<<< HEAD
  const forceClientRefreshHandler = async(req, res) => {
=======
  app.post('/api/admin/client/_refresh', adminAuth, async (req, res) => {
>>>>>>> df4bc271
    try {
      const rootDir = getRootDir();
      const platformConfigPath = join(rootDir, 'contents', 'config', 'platform.json');

      // Read current platform config
      const platformConfigData = await fs.readFile(platformConfigPath, 'utf8');
      const platformConfig = JSON.parse(platformConfigData);

      // Initialize refreshSalt if it doesn't exist
      if (!platformConfig.refreshSalt) {
        platformConfig.refreshSalt = {
          salt: 0,
          lastUpdated: new Date().toISOString()
        };
      }

      // Increment admin-triggered value and update timestamp
      platformConfig.refreshSalt.salt += 1;
      platformConfig.refreshSalt.lastUpdated = new Date().toISOString();

      // Write back to file atomically
      await atomicWriteJSON(platformConfigPath, platformConfig);

      // Small delay to ensure file write is complete
      await new Promise(resolve => setTimeout(resolve, 100));

      // Refresh specifically the platform configuration
      await configCache.refreshCacheEntry('config/platform.json');

      console.log(`🔄 Force refresh triggered. New admin salt: ${platformConfig.refreshSalt.salt}`);

      res.json({
        message: 'Force refresh triggered successfully',
        newAdminSalt: platformConfig.refreshSalt.salt,
        timestamp: platformConfig.refreshSalt.lastUpdated
      });
    } catch (error) {
      console.error('Error triggering force refresh:', error);
      res.status(500).json({ error: 'Failed to trigger force refresh' });
    }
  };

  router
    .route('/api/admin/client/_refresh')
    .post(adminAuth, forceClientRefreshHandler)
    .get(adminAuth, forceClientRefreshHandler);

  // Apps management endpoints
  app.get('/api/admin/apps', adminAuth, async (req, res) => {
    try {
      const { data: apps, etag: appsEtag } = configCache.getApps(true);
      res.setHeader('ETag', appsEtag);
      res.json(apps);
    } catch (error) {
      console.error('Error fetching all apps:', error);
      res.status(500).json({ error: 'Failed to fetch apps' });
    }
  });

  // Get apps suitable for inheritance (templates)
  app.get('/api/admin/apps/templates', adminAuth, async (req, res) => {
    try {
      const { data: apps, etag: appsEtag } = configCache.getApps(true);
      const templates = apps.filter(app => app.allowInheritance !== false && app.enabled);
      res.setHeader('ETag', appsEtag);
      res.json(templates);
    } catch (error) {
      console.error('Error fetching template apps:', error);
      res.status(500).json({ error: 'Failed to fetch template apps' });
    }
  });

  // Get inheritance tree for an app
  app.get('/api/admin/apps/:appId/inheritance', adminAuth, async (req, res) => {
    try {
      const { appId } = req.params;
      const { data: apps, etag: appsEtag } = configCache.getApps(true);
      const app = apps.find(a => a.id === appId);

      if (!app) {
        return res.status(404).json({ error: 'App not found' });
      }

      const inheritance = {
        app: app,
        parent: null,
        children: []
      };

      // Find parent
      if (app.parentId) {
        inheritance.parent = apps.find(a => a.id === app.parentId);
      }

      // Find children
      inheritance.children = apps.filter(a => a.parentId === appId);

      res.json(inheritance);
    } catch (error) {
      console.error('Error fetching app inheritance:', error);
      res.status(500).json({ error: 'Failed to fetch app inheritance' });
    }
  });

  app.get('/api/admin/apps/:appId', adminAuth, async (req, res) => {
    try {
      const { appId } = req.params;
      const { data: apps, etag: appsEtag } = configCache.getApps(true);
      const app = apps.find(a => a.id === appId);

      if (!app) {
        return res.status(404).json({ error: 'App not found' });
      }

      res.json(app);
    } catch (error) {
      console.error('Error fetching app:', error);
      res.status(500).json({ error: 'Failed to fetch app' });
    }
  });

  app.put('/api/admin/apps/:appId', adminAuth, async (req, res) => {
    try {
      const { appId } = req.params;
      const updatedApp = req.body;

      // Validate required fields
      if (!updatedApp.id || !updatedApp.name || !updatedApp.description) {
        return res.status(400).json({ error: 'Missing required fields' });
      }

      // Ensure the ID matches
      if (updatedApp.id !== appId) {
        return res.status(400).json({ error: 'App ID cannot be changed' });
      }

      // Save the app to individual file
      const rootDir = getRootDir();
      const appFilePath = join(rootDir, 'contents', 'apps', `${appId}.json`);

      await atomicWriteJSON(appFilePath, updatedApp);

      // Refresh the apps cache
      await configCache.refreshAppsCache();

      res.json({ message: 'App updated successfully', app: updatedApp });
    } catch (error) {
      console.error('Error updating app:', error);
      res.status(500).json({ error: 'Failed to update app' });
    }
  });

  app.post('/api/admin/apps', adminAuth, async (req, res) => {
    try {
      const newApp = req.body;

      // Validate required fields
      if (!newApp.id || !newApp.name || !newApp.description) {
        return res.status(400).json({ error: 'Missing required fields' });
      }

      // Check if app with this ID already exists
      const rootDir = getRootDir();
      const appFilePath = join(rootDir, 'contents', 'apps', `${newApp.id}.json`);

      try {
        await fs.readFile(appFilePath, 'utf8');
        return res.status(400).json({ error: 'App with this ID already exists' });
      } catch (err) {
        // File doesn't exist, which is what we want
        if (err.code !== 'ENOENT') {
          throw err;
        }
      }

      // Save the app to individual file
      await fs.writeFile(appFilePath, JSON.stringify(newApp, null, 2));

      // Refresh the apps cache
      await configCache.refreshAppsCache();

      res.json({ message: 'App created successfully', app: newApp });
    } catch (error) {
      console.error('Error creating app:', error);
      res.status(500).json({ error: 'Failed to create app' });
    }
  });

  app.post('/api/admin/apps/:appId/toggle', adminAuth, async (req, res) => {
    try {
      const { appId } = req.params;
      const result = await toggleEnabled(
        'contents/apps',
        appId,
        () => configCache.refreshAppsCache()
      );

      if (result.notFound) {
        return res.status(404).json({ error: 'App not found' });
      }

      res.json({
        message: `App ${result.enabled ? 'enabled' : 'disabled'} successfully`,
        app: result.data,
        enabled: result.enabled
      });
    } catch (error) {
      console.error('Error toggling app:', error);
      res.status(500).json({ error: 'Failed to toggle app' });
    }
  });

  app.delete('/api/admin/apps/:appId', adminAuth, async (req, res) => {
    try {
      const { appId } = req.params;
      const rootDir = getRootDir();
      const appFilePath = join(rootDir, 'contents', 'apps', `${appId}.json`);

      // Check if file exists
      try {
        await fs.readFile(appFilePath, 'utf8');
      } catch (err) {
        if (err.code === 'ENOENT') {
          return res.status(404).json({ error: 'App not found' });
        }
        throw err;
      }

      // Delete the file
      await fs.unlink(appFilePath);

      // Refresh the apps cache
      await configCache.refreshAppsCache();

      res.json({ message: 'App deleted successfully' });
    } catch (error) {
      console.error('Error deleting app:', error);
      res.status(500).json({ error: 'Failed to delete app' });
    }
  });

  // Models management endpoints
  app.get('/api/admin/models', adminAuth, async (req, res) => {
    try {
      const { data: models, etag: modelsEtag } = configCache.getModels(true);
      res.setHeader('ETag', modelsEtag);
      res.json(models);
    } catch (error) {
      console.error('Error fetching all models:', error);
      res.status(500).json({ error: 'Failed to fetch models' });
    }
  });

  app.get('/api/admin/models/:modelId', adminAuth, async (req, res) => {
    try {
      const { modelId } = req.params;
      const { data: models, etag: modelsEtag } = configCache.getModels(true);
      const model = models.find(m => m.id === modelId);

      if (!model) {
        return res.status(404).json({ error: 'Model not found' });
      }

      res.setHeader('ETag', modelsEtag);
      res.json(model);
    } catch (error) {
      console.error('Error fetching model:', error);
      res.status(500).json({ error: 'Failed to fetch model' });
    }
  });

  app.put('/api/admin/models/:modelId', adminAuth, async (req, res) => {
    try {
      const { modelId } = req.params;
      const updatedModel = req.body;

      // Validate required fields
      const defaultLang = configCache.getPlatform()?.defaultLanguage || 'en';
      if (
        !updatedModel.id ||
        !getLocalizedContent(updatedModel.name, defaultLang) ||
        !getLocalizedContent(updatedModel.description, defaultLang) ||
        !updatedModel.provider
      ) {
        return res.status(400).json({ error: 'Missing required fields' });
      }

      // Ensure the ID matches
      if (updatedModel.id !== modelId) {
        return res.status(400).json({ error: 'Model ID cannot be changed' });
      }

      // Handle default model logic - only one model can be default
      if (updatedModel.default === true) {
        // Get all models and remove default from others
        const allModels = configCache.getModels(true);
        for (const model of allModels) {
          if (model.id !== modelId && model.default === true) {
            // Remove default from other models
            const otherModelPath = join(getRootDir(), 'contents', 'models', `${model.id}.json`);
            model.default = false;
            await fs.writeFile(otherModelPath, JSON.stringify(model, null, 2));
          }
        }
      }

      // Save the model to individual file
      const rootDir = getRootDir();
      const modelFilePath = join(rootDir, 'contents', 'models', `${modelId}.json`);

      await fs.writeFile(modelFilePath, JSON.stringify(updatedModel, null, 2));

      // Refresh the models cache
      await configCache.refreshModelsCache();

      res.json({ message: 'Model updated successfully', model: updatedModel });
    } catch (error) {
      console.error('Error updating model:', error);
      res.status(500).json({ error: 'Failed to update model' });
    }
  });

  app.post('/api/admin/models', adminAuth, async (req, res) => {
    try {
      const newModel = req.body;

      // Validate required fields
      const defaultLang = configCache.getPlatform()?.defaultLanguage || 'en';
      if (
        !newModel.id ||
        !getLocalizedContent(newModel.name, defaultLang) ||
        !getLocalizedContent(newModel.description, defaultLang) ||
        !newModel.provider
      ) {
        return res.status(400).json({ error: 'Missing required fields' });
      }

      // Check if model with this ID already exists
      const rootDir = getRootDir();
      const modelFilePath = join(rootDir, 'contents', 'models', `${newModel.id}.json`);

      try {
        await fs.readFile(modelFilePath, 'utf8');
        return res.status(400).json({ error: 'Model with this ID already exists' });
      } catch (err) {
        // File doesn't exist, which is what we want
        if (err.code !== 'ENOENT') {
          throw err;
        }
      }

      // Handle default model logic - only one model can be default
      if (newModel.default === true) {
        // Get all models and remove default from others
        const allModels = configCache.getModels(true);
        for (const model of allModels) {
          if (model.default === true) {
            // Remove default from other models
            const otherModelPath = join(getRootDir(), 'contents', 'models', `${model.id}.json`);
            model.default = false;
            await fs.writeFile(otherModelPath, JSON.stringify(model, null, 2));
          }
        }
      }

      // Save the model to individual file
      await fs.writeFile(modelFilePath, JSON.stringify(newModel, null, 2));

      // Refresh the models cache
      await configCache.refreshModelsCache();

      res.json({ message: 'Model created successfully', model: newModel });
    } catch (error) {
      console.error('Error creating model:', error);
      res.status(500).json({ error: 'Failed to create model' });
    }
  });

  app.post('/api/admin/models/:modelId/toggle', adminAuth, async (req, res) => {
    try {
      const { modelId } = req.params;
      const result = await toggleEnabled('contents/models', modelId, null);

      if (result.notFound) {
        return res.status(404).json({ error: 'Model not found' });
      }

      const { data: models } = configCache.getModels(true);
      if (!result.enabled && result.data.default === true) {
        const enabledModels = models.filter(m => m.id !== modelId && m.enabled === true);
        if (enabledModels.length > 0) {
          enabledModels[0].default = true;
          const newDefaultPath = join(
            getRootDir(),
            'contents',
            'models',
            `${enabledModels[0].id}.json`
          );
          await fs.writeFile(newDefaultPath, JSON.stringify(enabledModels[0], null, 2));
        }
        result.data.default = false;
        const modelPath = join(getRootDir(), 'contents', 'models', `${modelId}.json`);
        await fs.writeFile(modelPath, JSON.stringify(result.data, null, 2));
      }

      await configCache.refreshModelsCache();

      res.json({
        message: `Model ${result.enabled ? 'enabled' : 'disabled'} successfully`,
        model: result.data,
        enabled: result.enabled
      });
    } catch (error) {
      console.error('Error toggling model:', error);
      res.status(500).json({ error: 'Failed to toggle model' });
    }
  });

  app.delete('/api/admin/models/:modelId', adminAuth, async (req, res) => {
    try {
      const { modelId } = req.params;
      const { data: models, etag: modelsEtag } = configCache.getModels(true);
      const model = models.find(m => m.id === modelId);

      if (!model) {
        return res.status(404).json({ error: 'Model not found' });
      }

      // If deleting the default model, set another as default
      if (model.default === true) {
        const otherModels = models.filter(m => m.id !== modelId && m.enabled === true);
        if (otherModels.length > 0) {
          otherModels[0].default = true;
          // Save the new default model
          const newDefaultPath = join(
            getRootDir(),
            'contents',
            'models',
            `${otherModels[0].id}.json`
          );
          await fs.writeFile(newDefaultPath, JSON.stringify(otherModels[0], null, 2));
        }
      }

      const rootDir = getRootDir();
      const modelFilePath = join(rootDir, 'contents', 'models', `${modelId}.json`);

      // Check if file exists
      if (!existsSync(modelFilePath)) {
        return res.status(404).json({ error: 'Model file not found' });
      }

      // Delete the file
      await fs.unlink(modelFilePath);

      // Refresh the models cache
      await configCache.refreshModelsCache();

      res.json({ message: 'Model deleted successfully' });
    } catch (error) {
      console.error('Error deleting model:', error);
      res.status(500).json({ error: 'Failed to delete model' });
    }
  });

  // Model testing endpoint
  app.post('/api/admin/models/:modelId/test', adminAuth, async (req, res) => {
    try {
      const { modelId } = req.params;
      const { data: models, etag: modelsEtag } = configCache.getModels(true);
      const model = models.find(m => m.id === modelId);

      if (!model) {
        return res.status(404).json({ error: 'Model not found' });
      }

      // Simple test - try to make a basic request to the model
      const testMessage = 'Hello, can you respond with a simple "Test successful" message?';

      // Import the utils for model testing
      const { simpleCompletion } = await import('../utils.js');

      try {
        console.log('Testing model:', model);
        const result = await simpleCompletion(testMessage, { modelId: model.id });
        res.json({
          success: true,
          message: 'Model test successful',
          response: result.content,
          model: model
        });
      } catch (testError) {
        console.error('Model test failed:', testError);

        // Provide more detailed error messages based on the error type
        let errorMessage = 'Unknown error occurred';
        let userMessage = 'Model test failed';

        if (testError.message.includes('fetch failed')) {
          if (testError.cause?.code === 'UND_ERR_CONNECT_TIMEOUT') {
            userMessage = 'Connection timeout';
            errorMessage =
              'The model service did not respond within the timeout period. Please check if the model URL is correct and the service is running.';
          } else if (testError.cause?.code === 'ECONNREFUSED') {
            userMessage = 'Connection refused';
            errorMessage =
              'Unable to connect to the model service. Please verify the URL and ensure the service is running.';
          } else if (testError.cause?.code === 'ENOTFOUND') {
            userMessage = 'Service not found';
            errorMessage =
              'The model service hostname could not be resolved. Please check the URL configuration.';
          } else {
            userMessage = 'Network error';
            errorMessage = `Network connection failed: ${testError.cause?.message || testError.message}`;
          }
        } else if (testError.message.includes('timeout')) {
          userMessage = 'Request timeout';
          errorMessage =
            'The model service took too long to respond. Please try again or check the service status.';
        } else if (testError.message.includes('401')) {
          userMessage = 'Authentication failed';
          errorMessage =
            'Invalid API key or authentication credentials. Please check your model configuration.';
        } else if (testError.message.includes('403')) {
          userMessage = 'Access denied';
          errorMessage =
            'Access denied by the model service. Please check your API key permissions.';
        } else if (testError.message.includes('404')) {
          userMessage = 'Model not found';
          errorMessage =
            'The specified model was not found on the service. Please check the model ID configuration.';
        } else if (testError.message.includes('429')) {
          userMessage = 'Rate limit exceeded';
          errorMessage = 'Too many requests to the model service. Please try again later.';
        } else if (testError.message.includes('500')) {
          userMessage = 'Server error';
          errorMessage = 'The model service encountered an internal error. Please try again later.';
        } else {
          errorMessage = testError.message;
        }

        res.status(500).json({
          success: false,
          message: userMessage,
          error: errorMessage,
          model: model
        });
      }
    } catch (error) {
      console.error('Error testing model:', error);
      res.status(500).json({
        success: false,
        message: 'System error',
        error: 'Failed to test model due to a system error. Please try again.'
      });
    }
  });

  // Prompts management endpoints
  app.get('/api/admin/prompts', adminAuth, async (req, res) => {
    try {
      // Get prompts with ETag from cache
      const { data: prompts, etag } = configCache.getPrompts(true);

      if (!prompts) {
        return res.status(500).json({ error: 'Failed to load prompts configuration' });
      }

      // Set ETag header
      if (etag) {
        res.setHeader('ETag', etag);

        // Check if client has the same ETag
        const clientETag = req.headers['if-none-match'];
        if (clientETag && clientETag === etag) {
          return res.status(304).end();
        }
      }

      res.json(prompts);
    } catch (error) {
      console.error('Error fetching all prompts:', error);
      res.status(500).json({ error: 'Failed to fetch prompts' });
    }
  });

  app.get('/api/admin/prompts/:promptId', adminAuth, async (req, res) => {
    try {
      const { promptId } = req.params;
      const { data: prompts } = configCache.getPrompts(true);
      const prompt = prompts.find(p => p.id === promptId);

      if (!prompt) {
        return res.status(404).json({ error: 'Prompt not found' });
      }

      res.json(prompt);
    } catch (error) {
      console.error('Error fetching prompt:', error);
      res.status(500).json({ error: 'Failed to fetch prompt' });
    }
  });

  app.put('/api/admin/prompts/:promptId', adminAuth, async (req, res) => {
    try {
      const { promptId } = req.params;
      const updatedPrompt = req.body;

      // Validate required fields
      if (!updatedPrompt.id || !updatedPrompt.name || !updatedPrompt.prompt) {
        return res.status(400).json({ error: 'Missing required fields' });
      }

      // Ensure the ID matches
      if (updatedPrompt.id !== promptId) {
        return res.status(400).json({ error: 'Prompt ID cannot be changed' });
      }

      // Save the prompt to individual file
      const rootDir = getRootDir();
      const promptFilePath = join(rootDir, 'contents', 'prompts', `${promptId}.json`);

      await fs.writeFile(promptFilePath, JSON.stringify(updatedPrompt, null, 2));

      // Refresh the prompts cache
      await configCache.refreshPromptsCache();

      res.json({ message: 'Prompt updated successfully', prompt: updatedPrompt });
    } catch (error) {
      console.error('Error updating prompt:', error);
      res.status(500).json({ error: 'Failed to update prompt' });
    }
  });

  app.post('/api/admin/prompts', adminAuth, async (req, res) => {
    try {
      const newPrompt = req.body;

      // Validate required fields
      if (!newPrompt.id || !newPrompt.name || !newPrompt.prompt) {
        return res.status(400).json({ error: 'Missing required fields' });
      }

      // Check if prompt with this ID already exists
      const rootDir = getRootDir();
      const promptFilePath = join(rootDir, 'contents', 'prompts', `${newPrompt.id}.json`);

      try {
        await fs.readFile(promptFilePath, 'utf8');
        return res.status(400).json({ error: 'Prompt with this ID already exists' });
      } catch (err) {
        // File doesn't exist, which is what we want
        if (err.code !== 'ENOENT') {
          throw err;
        }
      }

      // Save the prompt to individual file
      await fs.writeFile(promptFilePath, JSON.stringify(newPrompt, null, 2));

      // Refresh the prompts cache
      await configCache.refreshPromptsCache();

      res.json({ message: 'Prompt created successfully', prompt: newPrompt });
    } catch (error) {
      console.error('Error creating prompt:', error);
      res.status(500).json({ error: 'Failed to create prompt' });
    }
  });

  app.post('/api/admin/prompts/:promptId/toggle', adminAuth, async (req, res) => {
    try {
      const { promptId } = req.params;
      const result = await toggleEnabled(
        'contents/prompts',
        promptId,
        () => configCache.refreshPromptsCache()
      );

      if (result.notFound) {
        return res.status(404).json({ error: 'Prompt not found' });
      }

      res.json({
        message: `Prompt ${result.enabled ? 'enabled' : 'disabled'} successfully`,
        prompt: result.data,
        enabled: result.enabled
      });
    } catch (error) {
      console.error('Error toggling prompt:', error);
      res.status(500).json({ error: 'Failed to toggle prompt' });
    }
  });

  app.delete('/api/admin/prompts/:promptId', adminAuth, async (req, res) => {
    try {
      const { promptId } = req.params;
      const rootDir = getRootDir();
      const promptFilePath = join(rootDir, 'contents', 'prompts', `${promptId}.json`);

      // Check if file exists
      if (!existsSync(promptFilePath)) {
        return res.status(404).json({ error: 'Prompt file not found' });
      }

      // Delete the file
      await fs.unlink(promptFilePath);

      // Refresh the prompts cache
      await configCache.refreshPromptsCache();

      res.json({ message: 'Prompt deleted successfully' });
    } catch (error) {
      console.error('Error deleting prompt:', error);
      res.status(500).json({ error: 'Failed to delete prompt' });
    }
  });

  // OpenAI-compatible completions endpoint for app generation
  app.post('/api/completions', adminAuth, async (req, res) => {
    try {
      const {
        model,
        messages,
        temperature = 0.7,
        maxTokens = 8192,
        responseFormat = null,
        responseSchema = null
      } = req.body;

      // Validate required fields
      if (!messages || !Array.isArray(messages) || messages.length === 0) {
        return res.status(400).json({ error: 'Missing required field: messages' });
      }

      // Get models from cache
      let { data: models = [] } = configCache.getModels();
      if (!models) {
        return res.status(500).json({ error: 'Failed to load models configuration' });
      }

      // Use default model if no model specified
      const defaultModel = models.find(m => m.default)?.id;
      const modelId = model || defaultModel;

      if (!modelId) {
        return res
          .status(400)
          .json({ error: 'No model specified and no default model configured' });
      }

      // Find the model configuration
      const modelConfig = models.find(m => m.id === modelId);
      if (!modelConfig) {
        return res.status(400).json({ error: `Model not found: ${modelId}` });
      }

      // Verify API key for the model
      const { verifyApiKey } = await import('../serverHelpers.js');
      const apiKey = await verifyApiKey(modelConfig, res);
      if (!apiKey) {
        // verifyApiKey already sent the error response
        return;
      }

      // Use the existing simpleCompletion function
      const { simpleCompletion } = await import('../utils.js');

      const result = await simpleCompletion(messages, {
        modelId: modelId,
        temperature: temperature,
        responseFormat: responseFormat,
        responseSchema: responseSchema,
        maxTokens: maxTokens
      });

      console.log('Completion result:', JSON.stringify(result, null, 2));

      // Return in OpenAI format
      res.json({
        choices: [
          {
            message: {
              role: 'assistant',
              content: result.content
            },
            finish_reason: 'stop',
            index: 0
          }
        ],
        model: modelId,
        usage: result.usage
      });
    } catch (error) {
      console.error('Error in completions endpoint:', error);

      // Import error handling helper
      const { getLocalizedError } = await import('../serverHelpers.js');
      const defaultLang = configCache.getPlatform()?.defaultLanguage || 'en';

      // Try to get a localized error message
      let errorMessage = 'Failed to generate completion';
      try {
        errorMessage = await getLocalizedError('internalError', {}, defaultLang);
      } catch (localizationError) {
        // Fall back to default message if localization fails
        console.warn('Failed to get localized error message:', localizationError);
      }

      res.status(500).json({
        error: errorMessage,
        details: error.message
      });
    }
  });

  // Get app-generator prompt configuration
  app.get('/api/admin/prompts/app-generator', adminAuth, async (req, res) => {
    try {
      // Get default language from platform configuration
      const platformConfig = configCache.getPlatform();
      const defaultLanguage = platformConfig?.defaultLanguage || 'en';
      const { lang = defaultLanguage } = req.query;

      // Get prompts from cache
      const { data: prompts, etag } = configCache.getPrompts(true);

      if (!prompts) {
        return res.status(500).json({ error: 'Failed to load prompts configuration' });
      }

      // Find the app-generator prompt
      const appGeneratorPrompt = prompts.find(p => p.id === 'app-generator');

      if (!appGeneratorPrompt) {
        return res.status(404).json({ error: 'App-generator prompt not found' });
      }

      // Return the prompt for the requested language
      const promptText =
        appGeneratorPrompt.prompt[lang] || appGeneratorPrompt.prompt[defaultLanguage];

      res.json({
        id: appGeneratorPrompt.id,
        prompt: promptText,
        language: lang
      });
    } catch (error) {
      console.error('Error fetching app-generator prompt:', error);
      res.status(500).json({ error: 'Internal server error' });
    }
  });
}<|MERGE_RESOLUTION|>--- conflicted
+++ resolved
@@ -108,11 +108,7 @@
     }
   });
   // Support both POST and GET for cache refresh
-<<<<<<< HEAD
-  const refreshCacheHandler = async(req, res) => {
-=======
-  app.post('/api/admin/cache/_refresh', adminAuth, async (req, res) => {
->>>>>>> df4bc271
+ const refreshCacheHandler = async(req, res) => {
     try {
       await configCache.refreshAll();
       res.json({ message: 'Configuration cache refreshed successfully' });
@@ -127,11 +123,7 @@
     .get(adminAuth, refreshCacheHandler);
 
   // Support both POST and GET for cache clear
-<<<<<<< HEAD
   const clearCacheHandler = async(req, res) => {
-=======
-  app.post('/api/admin/cache/_clear', adminAuth, async (req, res) => {
->>>>>>> df4bc271
     try {
       configCache.clear();
       // Immediately reinitialize the cache so subsequent API calls work
@@ -150,11 +142,7 @@
     .get(adminAuth, clearCacheHandler);
 
   // Force refresh endpoint - triggers client reload by updating refresh salt
-<<<<<<< HEAD
   const forceClientRefreshHandler = async(req, res) => {
-=======
-  app.post('/api/admin/client/_refresh', adminAuth, async (req, res) => {
->>>>>>> df4bc271
     try {
       const rootDir = getRootDir();
       const platformConfigPath = join(rootDir, 'contents', 'config', 'platform.json');
