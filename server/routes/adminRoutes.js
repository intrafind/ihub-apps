--- conflicted
+++ resolved
@@ -1,1013 +1,13 @@
-<<<<<<< HEAD
 import registerAdminAuthRoutes from './admin/auth.js';
 import registerAdminCacheRoutes from './admin/cache.js';
 import registerAdminAppsRoutes from './admin/apps.js';
 import registerAdminModelsRoutes from './admin/models.js';
 import registerAdminPromptsRoutes from './admin/prompts.js';
-
+ 
 export default function registerAdminRoutes(app) {
   registerAdminAuthRoutes(app);
   registerAdminCacheRoutes(app);
   registerAdminAppsRoutes(app);
   registerAdminModelsRoutes(app);
   registerAdminPromptsRoutes(app);
-=======
-import { getUsage } from '../usageTracker.js';
-import configCache from '../configCache.js';
-import { existsSync } from 'fs';
-import { promises as fs } from 'fs';
-import { atomicWriteJSON } from '../utils/atomicWrite.js';
-import { toggleEnabled } from '../utils/toggleEnabled.js';
-import { join } from 'path';
-import { getRootDir } from '../pathUtils.js';
-import { getLocalizedContent } from '../../shared/localize.js';
-import { adminAuth, isAdminAuthRequired, hashPassword } from '../middleware/adminAuth.js';
-import express from 'express';
-
-export default function registerAdminRoutes(app) {
-  const router = express.Router();
-  app.use(router);
-  // Admin authentication status endpoint (no auth required to check if auth is needed)
-  app.get('/api/admin/auth/status', async (req, res) => {
-    try {
-      const authRequired = isAdminAuthRequired();
-      res.json({
-        authRequired,
-        authenticated: !authRequired || req.headers.authorization?.startsWith('Bearer ')
-      });
-    } catch (error) {
-      console.error('Error checking admin auth status:', error);
-      res.status(500).json({ error: 'Failed to check authentication status' });
-    }
-  });
-
-  // Admin authentication test endpoint
-  app.get('/api/admin/auth/test', adminAuth, async (req, res) => {
-    try {
-      res.json({
-        message: 'Admin authentication successful',
-        authenticated: true
-      });
-    } catch (error) {
-      console.error('Error testing admin auth:', error);
-      res.status(500).json({ error: 'Failed to test authentication' });
-    }
-  });
-
-  // Admin password change endpoint
-  app.post('/api/admin/auth/change-password', adminAuth, async (req, res) => {
-    try {
-      const { newPassword } = req.body;
-
-      // Validate request
-      if (!newPassword || typeof newPassword !== 'string' || newPassword.length < 1) {
-        return res.status(400).json({ error: 'New password is required' });
-      }
-
-      // Get root directory and platform config path
-      const rootDir = getRootDir();
-      const platformConfigPath = join(rootDir, 'contents', 'config', 'platform.json');
-
-      // Read current platform config
-      const platformConfigData = await fs.readFile(platformConfigPath, 'utf8');
-      const platformConfig = JSON.parse(platformConfigData);
-
-      // Initialize admin section if it doesn't exist
-      if (!platformConfig.admin) {
-        platformConfig.admin = {};
-      }
-
-      // Hash the new password
-      const hashedPassword = hashPassword(newPassword);
-
-      // Update the admin secret and mark as encrypted
-      platformConfig.admin.secret = hashedPassword;
-      platformConfig.admin.encrypted = true;
-
-      // Write back to file atomically
-      await atomicWriteJSON(platformConfigPath, platformConfig);
-
-      // Refresh the platform configuration cache
-      await configCache.refreshCacheEntry('config/platform.json');
-
-      console.log('🔐 Admin password changed and encrypted');
-
-      res.json({
-        message: 'Admin password changed successfully',
-        encrypted: true
-      });
-    } catch (error) {
-      console.error('Error changing admin password:', error);
-      res.status(500).json({ error: 'Failed to change admin password' });
-    }
-  });
-  app.get('/api/admin/usage', adminAuth, async (req, res) => {
-    try {
-      const data = await getUsage();
-      res.json(data);
-    } catch (e) {
-      console.error('Error loading usage data:', e);
-      res.status(500).json({ error: 'Failed to load usage data' });
-    }
-  });
-
-  // Configuration cache management endpoints
-  app.get('/api/admin/cache/stats', adminAuth, async (req, res) => {
-    try {
-      const stats = configCache.getStats();
-      res.json(stats);
-    } catch (e) {
-      console.error('Error getting cache stats:', e);
-      res.status(500).json({ error: 'Failed to get cache statistics' });
-    }
-  });
-  // Support both POST and GET for cache refresh
- const refreshCacheHandler = async(req, res) => {
-    try {
-      await configCache.refreshAll();
-      res.json({ message: 'Configuration cache refreshed successfully' });
-    } catch (e) {
-      console.error('Error refreshing cache:', e);
-      res.status(500).json({ error: 'Failed to refresh cache' });
-    }
-  };
-  router
-    .route('/api/admin/cache/_refresh')
-    .post(adminAuth, refreshCacheHandler)
-    .get(adminAuth, refreshCacheHandler);
-
-  // Support both POST and GET for cache clear
-  const clearCacheHandler = async(req, res) => {
-    try {
-      configCache.clear();
-      // Immediately reinitialize the cache so subsequent API calls work
-      await configCache.initialize();
-
-      res.json({ message: 'Configuration cache cleared successfully' });
-    } catch (e) {
-      console.error('Error clearing cache:', e);
-      res.status(500).json({ error: 'Failed to clear cache' });
-    }
-  };
-
-  router
-    .route('/api/admin/cache/_clear')
-    .post(adminAuth, clearCacheHandler)
-    .get(adminAuth, clearCacheHandler);
-
-  // Force refresh endpoint - triggers client reload by updating refresh salt
-  const forceClientRefreshHandler = async(req, res) => {
-    try {
-      const rootDir = getRootDir();
-      const platformConfigPath = join(rootDir, 'contents', 'config', 'platform.json');
-
-      // Read current platform config
-      const platformConfigData = await fs.readFile(platformConfigPath, 'utf8');
-      const platformConfig = JSON.parse(platformConfigData);
-
-      // Initialize refreshSalt if it doesn't exist
-      if (!platformConfig.refreshSalt) {
-        platformConfig.refreshSalt = {
-          salt: 0,
-          lastUpdated: new Date().toISOString()
-        };
-      }
-
-      // Increment admin-triggered value and update timestamp
-      platformConfig.refreshSalt.salt += 1;
-      platformConfig.refreshSalt.lastUpdated = new Date().toISOString();
-
-      // Write back to file atomically
-      await atomicWriteJSON(platformConfigPath, platformConfig);
-
-      // Small delay to ensure file write is complete
-      await new Promise(resolve => setTimeout(resolve, 100));
-
-      // Refresh specifically the platform configuration
-      await configCache.refreshCacheEntry('config/platform.json');
-
-      console.log(`🔄 Force refresh triggered. New admin salt: ${platformConfig.refreshSalt.salt}`);
-
-      res.json({
-        message: 'Force refresh triggered successfully',
-        newAdminSalt: platformConfig.refreshSalt.salt,
-        timestamp: platformConfig.refreshSalt.lastUpdated
-      });
-    } catch (error) {
-      console.error('Error triggering force refresh:', error);
-      res.status(500).json({ error: 'Failed to trigger force refresh' });
-    }
-  };
-
-  router
-    .route('/api/admin/client/_refresh')
-    .post(adminAuth, forceClientRefreshHandler)
-    .get(adminAuth, forceClientRefreshHandler);
-
-  // Apps management endpoints
-  app.get('/api/admin/apps', adminAuth, async (req, res) => {
-    try {
-      const { data: apps, etag: appsEtag } = configCache.getApps(true);
-      res.setHeader('ETag', appsEtag);
-      res.json(apps);
-    } catch (error) {
-      console.error('Error fetching all apps:', error);
-      res.status(500).json({ error: 'Failed to fetch apps' });
-    }
-  });
-
-  // Get apps suitable for inheritance (templates)
-  app.get('/api/admin/apps/templates', adminAuth, async (req, res) => {
-    try {
-      const { data: apps, etag: appsEtag } = configCache.getApps(true);
-      const templates = apps.filter(app => app.allowInheritance !== false && app.enabled);
-      res.setHeader('ETag', appsEtag);
-      res.json(templates);
-    } catch (error) {
-      console.error('Error fetching template apps:', error);
-      res.status(500).json({ error: 'Failed to fetch template apps' });
-    }
-  });
-
-  // Get inheritance tree for an app
-  app.get('/api/admin/apps/:appId/inheritance', adminAuth, async (req, res) => {
-    try {
-      const { appId } = req.params;
-      const { data: apps, etag: appsEtag } = configCache.getApps(true);
-      const app = apps.find(a => a.id === appId);
-
-      if (!app) {
-        return res.status(404).json({ error: 'App not found' });
-      }
-
-      const inheritance = {
-        app: app,
-        parent: null,
-        children: []
-      };
-
-      // Find parent
-      if (app.parentId) {
-        inheritance.parent = apps.find(a => a.id === app.parentId);
-      }
-
-      // Find children
-      inheritance.children = apps.filter(a => a.parentId === appId);
-
-      res.json(inheritance);
-    } catch (error) {
-      console.error('Error fetching app inheritance:', error);
-      res.status(500).json({ error: 'Failed to fetch app inheritance' });
-    }
-  });
-
-  app.get('/api/admin/apps/:appId', adminAuth, async (req, res) => {
-    try {
-      const { appId } = req.params;
-      const { data: apps, etag: appsEtag } = configCache.getApps(true);
-      const app = apps.find(a => a.id === appId);
-
-      if (!app) {
-        return res.status(404).json({ error: 'App not found' });
-      }
-
-      res.json(app);
-    } catch (error) {
-      console.error('Error fetching app:', error);
-      res.status(500).json({ error: 'Failed to fetch app' });
-    }
-  });
-
-  app.put('/api/admin/apps/:appId', adminAuth, async (req, res) => {
-    try {
-      const { appId } = req.params;
-      const updatedApp = req.body;
-
-      // Validate required fields
-      if (!updatedApp.id || !updatedApp.name || !updatedApp.description) {
-        return res.status(400).json({ error: 'Missing required fields' });
-      }
-
-      // Ensure the ID matches
-      if (updatedApp.id !== appId) {
-        return res.status(400).json({ error: 'App ID cannot be changed' });
-      }
-
-      // Save the app to individual file
-      const rootDir = getRootDir();
-      const appFilePath = join(rootDir, 'contents', 'apps', `${appId}.json`);
-
-      await atomicWriteJSON(appFilePath, updatedApp);
-
-      // Refresh the apps cache
-      await configCache.refreshAppsCache();
-
-      res.json({ message: 'App updated successfully', app: updatedApp });
-    } catch (error) {
-      console.error('Error updating app:', error);
-      res.status(500).json({ error: 'Failed to update app' });
-    }
-  });
-
-  app.post('/api/admin/apps', adminAuth, async (req, res) => {
-    try {
-      const newApp = req.body;
-
-      // Validate required fields
-      if (!newApp.id || !newApp.name || !newApp.description) {
-        return res.status(400).json({ error: 'Missing required fields' });
-      }
-
-      // Check if app with this ID already exists
-      const rootDir = getRootDir();
-      const appFilePath = join(rootDir, 'contents', 'apps', `${newApp.id}.json`);
-
-      try {
-        await fs.readFile(appFilePath, 'utf8');
-        return res.status(400).json({ error: 'App with this ID already exists' });
-      } catch (err) {
-        // File doesn't exist, which is what we want
-        if (err.code !== 'ENOENT') {
-          throw err;
-        }
-      }
-
-      // Save the app to individual file
-      await fs.writeFile(appFilePath, JSON.stringify(newApp, null, 2));
-
-      // Refresh the apps cache
-      await configCache.refreshAppsCache();
-
-      res.json({ message: 'App created successfully', app: newApp });
-    } catch (error) {
-      console.error('Error creating app:', error);
-      res.status(500).json({ error: 'Failed to create app' });
-    }
-  });
-
-  app.post('/api/admin/apps/:appId/toggle', adminAuth, async (req, res) => {
-    try {
-      const { appId } = req.params;
-      const result = await toggleEnabled(
-        'contents/apps',
-        appId,
-        () => configCache.refreshAppsCache()
-      );
-
-      if (result.notFound) {
-        return res.status(404).json({ error: 'App not found' });
-      }
-
-      res.json({
-        message: `App ${result.enabled ? 'enabled' : 'disabled'} successfully`,
-        app: result.data,
-        enabled: result.enabled
-      });
-    } catch (error) {
-      console.error('Error toggling app:', error);
-      res.status(500).json({ error: 'Failed to toggle app' });
-    }
-  });
-
-  app.delete('/api/admin/apps/:appId', adminAuth, async (req, res) => {
-    try {
-      const { appId } = req.params;
-      const rootDir = getRootDir();
-      const appFilePath = join(rootDir, 'contents', 'apps', `${appId}.json`);
-
-      // Check if file exists
-      try {
-        await fs.readFile(appFilePath, 'utf8');
-      } catch (err) {
-        if (err.code === 'ENOENT') {
-          return res.status(404).json({ error: 'App not found' });
-        }
-        throw err;
-      }
-
-      // Delete the file
-      await fs.unlink(appFilePath);
-
-      // Refresh the apps cache
-      await configCache.refreshAppsCache();
-
-      res.json({ message: 'App deleted successfully' });
-    } catch (error) {
-      console.error('Error deleting app:', error);
-      res.status(500).json({ error: 'Failed to delete app' });
-    }
-  });
-
-  // Models management endpoints
-  app.get('/api/admin/models', adminAuth, async (req, res) => {
-    try {
-      const { data: models, etag: modelsEtag } = configCache.getModels(true);
-      res.setHeader('ETag', modelsEtag);
-      res.json(models);
-    } catch (error) {
-      console.error('Error fetching all models:', error);
-      res.status(500).json({ error: 'Failed to fetch models' });
-    }
-  });
-
-  app.get('/api/admin/models/:modelId', adminAuth, async (req, res) => {
-    try {
-      const { modelId } = req.params;
-      const { data: models, etag: modelsEtag } = configCache.getModels(true);
-      const model = models.find(m => m.id === modelId);
-
-      if (!model) {
-        return res.status(404).json({ error: 'Model not found' });
-      }
-
-      res.setHeader('ETag', modelsEtag);
-      res.json(model);
-    } catch (error) {
-      console.error('Error fetching model:', error);
-      res.status(500).json({ error: 'Failed to fetch model' });
-    }
-  });
-
-  app.put('/api/admin/models/:modelId', adminAuth, async (req, res) => {
-    try {
-      const { modelId } = req.params;
-      const updatedModel = req.body;
-
-      // Validate required fields
-      const defaultLang = configCache.getPlatform()?.defaultLanguage || 'en';
-      if (
-        !updatedModel.id ||
-        !getLocalizedContent(updatedModel.name, defaultLang) ||
-        !getLocalizedContent(updatedModel.description, defaultLang) ||
-        !updatedModel.provider
-      ) {
-        return res.status(400).json({ error: 'Missing required fields' });
-      }
-
-      // Ensure the ID matches
-      if (updatedModel.id !== modelId) {
-        return res.status(400).json({ error: 'Model ID cannot be changed' });
-      }
-
-      // Handle default model logic - only one model can be default
-      if (updatedModel.default === true) {
-        // Get all models and remove default from others
-        const allModels = configCache.getModels(true);
-        for (const model of allModels) {
-          if (model.id !== modelId && model.default === true) {
-            // Remove default from other models
-            const otherModelPath = join(getRootDir(), 'contents', 'models', `${model.id}.json`);
-            model.default = false;
-            await fs.writeFile(otherModelPath, JSON.stringify(model, null, 2));
-          }
-        }
-      }
-
-      // Save the model to individual file
-      const rootDir = getRootDir();
-      const modelFilePath = join(rootDir, 'contents', 'models', `${modelId}.json`);
-
-      await fs.writeFile(modelFilePath, JSON.stringify(updatedModel, null, 2));
-
-      // Refresh the models cache
-      await configCache.refreshModelsCache();
-
-      res.json({ message: 'Model updated successfully', model: updatedModel });
-    } catch (error) {
-      console.error('Error updating model:', error);
-      res.status(500).json({ error: 'Failed to update model' });
-    }
-  });
-
-  app.post('/api/admin/models', adminAuth, async (req, res) => {
-    try {
-      const newModel = req.body;
-
-      // Validate required fields
-      const defaultLang = configCache.getPlatform()?.defaultLanguage || 'en';
-      if (
-        !newModel.id ||
-        !getLocalizedContent(newModel.name, defaultLang) ||
-        !getLocalizedContent(newModel.description, defaultLang) ||
-        !newModel.provider
-      ) {
-        return res.status(400).json({ error: 'Missing required fields' });
-      }
-
-      // Check if model with this ID already exists
-      const rootDir = getRootDir();
-      const modelFilePath = join(rootDir, 'contents', 'models', `${newModel.id}.json`);
-
-      try {
-        await fs.readFile(modelFilePath, 'utf8');
-        return res.status(400).json({ error: 'Model with this ID already exists' });
-      } catch (err) {
-        // File doesn't exist, which is what we want
-        if (err.code !== 'ENOENT') {
-          throw err;
-        }
-      }
-
-      // Handle default model logic - only one model can be default
-      if (newModel.default === true) {
-        // Get all models and remove default from others
-        const allModels = configCache.getModels(true);
-        for (const model of allModels) {
-          if (model.default === true) {
-            // Remove default from other models
-            const otherModelPath = join(getRootDir(), 'contents', 'models', `${model.id}.json`);
-            model.default = false;
-            await fs.writeFile(otherModelPath, JSON.stringify(model, null, 2));
-          }
-        }
-      }
-
-      // Save the model to individual file
-      await fs.writeFile(modelFilePath, JSON.stringify(newModel, null, 2));
-
-      // Refresh the models cache
-      await configCache.refreshModelsCache();
-
-      res.json({ message: 'Model created successfully', model: newModel });
-    } catch (error) {
-      console.error('Error creating model:', error);
-      res.status(500).json({ error: 'Failed to create model' });
-    }
-  });
-
-  app.post('/api/admin/models/:modelId/toggle', adminAuth, async (req, res) => {
-    try {
-      const { modelId } = req.params;
-      const result = await toggleEnabled('contents/models', modelId, null);
-
-      if (result.notFound) {
-        return res.status(404).json({ error: 'Model not found' });
-      }
-
-      const { data: models } = configCache.getModels(true);
-      if (!result.enabled && result.data.default === true) {
-        const enabledModels = models.filter(m => m.id !== modelId && m.enabled === true);
-        if (enabledModels.length > 0) {
-          enabledModels[0].default = true;
-          const newDefaultPath = join(
-            getRootDir(),
-            'contents',
-            'models',
-            `${enabledModels[0].id}.json`
-          );
-          await fs.writeFile(newDefaultPath, JSON.stringify(enabledModels[0], null, 2));
-        }
-        result.data.default = false;
-        const modelPath = join(getRootDir(), 'contents', 'models', `${modelId}.json`);
-        await fs.writeFile(modelPath, JSON.stringify(result.data, null, 2));
-      }
-
-      await configCache.refreshModelsCache();
-
-      res.json({
-        message: `Model ${result.enabled ? 'enabled' : 'disabled'} successfully`,
-        model: result.data,
-        enabled: result.enabled
-      });
-    } catch (error) {
-      console.error('Error toggling model:', error);
-      res.status(500).json({ error: 'Failed to toggle model' });
-    }
-  });
-
-  app.delete('/api/admin/models/:modelId', adminAuth, async (req, res) => {
-    try {
-      const { modelId } = req.params;
-      const { data: models, etag: modelsEtag } = configCache.getModels(true);
-      const model = models.find(m => m.id === modelId);
-
-      if (!model) {
-        return res.status(404).json({ error: 'Model not found' });
-      }
-
-      // If deleting the default model, set another as default
-      if (model.default === true) {
-        const otherModels = models.filter(m => m.id !== modelId && m.enabled === true);
-        if (otherModels.length > 0) {
-          otherModels[0].default = true;
-          // Save the new default model
-          const newDefaultPath = join(
-            getRootDir(),
-            'contents',
-            'models',
-            `${otherModels[0].id}.json`
-          );
-          await fs.writeFile(newDefaultPath, JSON.stringify(otherModels[0], null, 2));
-        }
-      }
-
-      const rootDir = getRootDir();
-      const modelFilePath = join(rootDir, 'contents', 'models', `${modelId}.json`);
-
-      // Check if file exists
-      if (!existsSync(modelFilePath)) {
-        return res.status(404).json({ error: 'Model file not found' });
-      }
-
-      // Delete the file
-      await fs.unlink(modelFilePath);
-
-      // Refresh the models cache
-      await configCache.refreshModelsCache();
-
-      res.json({ message: 'Model deleted successfully' });
-    } catch (error) {
-      console.error('Error deleting model:', error);
-      res.status(500).json({ error: 'Failed to delete model' });
-    }
-  });
-
-  // Model testing endpoint
-  app.post('/api/admin/models/:modelId/test', adminAuth, async (req, res) => {
-    try {
-      const { modelId } = req.params;
-      const { data: models, etag: modelsEtag } = configCache.getModels(true);
-      const model = models.find(m => m.id === modelId);
-
-      if (!model) {
-        return res.status(404).json({ error: 'Model not found' });
-      }
-
-      // Simple test - try to make a basic request to the model
-      const testMessage = 'Hello, can you respond with a simple "Test successful" message?';
-
-      // Import the utils for model testing
-      const { simpleCompletion } = await import('../utils.js');
-
-      try {
-        console.log('Testing model:', model);
-        const result = await simpleCompletion(testMessage, { modelId: model.id });
-        res.json({
-          success: true,
-          message: 'Model test successful',
-          response: result.content,
-          model: model
-        });
-      } catch (testError) {
-        console.error('Model test failed:', testError);
-
-        // Provide more detailed error messages based on the error type
-        let errorMessage = 'Unknown error occurred';
-        let userMessage = 'Model test failed';
-
-        if (testError.message.includes('fetch failed')) {
-          if (testError.cause?.code === 'UND_ERR_CONNECT_TIMEOUT') {
-            userMessage = 'Connection timeout';
-            errorMessage =
-              'The model service did not respond within the timeout period. Please check if the model URL is correct and the service is running.';
-          } else if (testError.cause?.code === 'ECONNREFUSED') {
-            userMessage = 'Connection refused';
-            errorMessage =
-              'Unable to connect to the model service. Please verify the URL and ensure the service is running.';
-          } else if (testError.cause?.code === 'ENOTFOUND') {
-            userMessage = 'Service not found';
-            errorMessage =
-              'The model service hostname could not be resolved. Please check the URL configuration.';
-          } else {
-            userMessage = 'Network error';
-            errorMessage = `Network connection failed: ${testError.cause?.message || testError.message}`;
-          }
-        } else if (testError.message.includes('timeout')) {
-          userMessage = 'Request timeout';
-          errorMessage =
-            'The model service took too long to respond. Please try again or check the service status.';
-        } else if (testError.message.includes('401')) {
-          userMessage = 'Authentication failed';
-          errorMessage =
-            'Invalid API key or authentication credentials. Please check your model configuration.';
-        } else if (testError.message.includes('403')) {
-          userMessage = 'Access denied';
-          errorMessage =
-            'Access denied by the model service. Please check your API key permissions.';
-        } else if (testError.message.includes('404')) {
-          userMessage = 'Model not found';
-          errorMessage =
-            'The specified model was not found on the service. Please check the model ID configuration.';
-        } else if (testError.message.includes('429')) {
-          userMessage = 'Rate limit exceeded';
-          errorMessage = 'Too many requests to the model service. Please try again later.';
-        } else if (testError.message.includes('500')) {
-          userMessage = 'Server error';
-          errorMessage = 'The model service encountered an internal error. Please try again later.';
-        } else {
-          errorMessage = testError.message;
-        }
-
-        res.status(500).json({
-          success: false,
-          message: userMessage,
-          error: errorMessage,
-          model: model
-        });
-      }
-    } catch (error) {
-      console.error('Error testing model:', error);
-      res.status(500).json({
-        success: false,
-        message: 'System error',
-        error: 'Failed to test model due to a system error. Please try again.'
-      });
-    }
-  });
-
-  // Prompts management endpoints
-  app.get('/api/admin/prompts', adminAuth, async (req, res) => {
-    try {
-      // Get prompts with ETag from cache
-      const { data: prompts, etag } = configCache.getPrompts(true);
-
-      if (!prompts) {
-        return res.status(500).json({ error: 'Failed to load prompts configuration' });
-      }
-
-      // Set ETag header
-      if (etag) {
-        res.setHeader('ETag', etag);
-
-        // Check if client has the same ETag
-        const clientETag = req.headers['if-none-match'];
-        if (clientETag && clientETag === etag) {
-          return res.status(304).end();
-        }
-      }
-
-      res.json(prompts);
-    } catch (error) {
-      console.error('Error fetching all prompts:', error);
-      res.status(500).json({ error: 'Failed to fetch prompts' });
-    }
-  });
-
-  app.get('/api/admin/prompts/:promptId', adminAuth, async (req, res) => {
-    try {
-      const { promptId } = req.params;
-      const { data: prompts } = configCache.getPrompts(true);
-      const prompt = prompts.find(p => p.id === promptId);
-
-      if (!prompt) {
-        return res.status(404).json({ error: 'Prompt not found' });
-      }
-
-      res.json(prompt);
-    } catch (error) {
-      console.error('Error fetching prompt:', error);
-      res.status(500).json({ error: 'Failed to fetch prompt' });
-    }
-  });
-
-  app.put('/api/admin/prompts/:promptId', adminAuth, async (req, res) => {
-    try {
-      const { promptId } = req.params;
-      const updatedPrompt = req.body;
-
-      // Validate required fields
-      if (!updatedPrompt.id || !updatedPrompt.name || !updatedPrompt.prompt) {
-        return res.status(400).json({ error: 'Missing required fields' });
-      }
-
-      // Ensure the ID matches
-      if (updatedPrompt.id !== promptId) {
-        return res.status(400).json({ error: 'Prompt ID cannot be changed' });
-      }
-
-      // Save the prompt to individual file
-      const rootDir = getRootDir();
-      const promptFilePath = join(rootDir, 'contents', 'prompts', `${promptId}.json`);
-
-      await fs.writeFile(promptFilePath, JSON.stringify(updatedPrompt, null, 2));
-
-      // Refresh the prompts cache
-      await configCache.refreshPromptsCache();
-
-      res.json({ message: 'Prompt updated successfully', prompt: updatedPrompt });
-    } catch (error) {
-      console.error('Error updating prompt:', error);
-      res.status(500).json({ error: 'Failed to update prompt' });
-    }
-  });
-
-  app.post('/api/admin/prompts', adminAuth, async (req, res) => {
-    try {
-      const newPrompt = req.body;
-
-      // Validate required fields
-      if (!newPrompt.id || !newPrompt.name || !newPrompt.prompt) {
-        return res.status(400).json({ error: 'Missing required fields' });
-      }
-
-      // Check if prompt with this ID already exists
-      const rootDir = getRootDir();
-      const promptFilePath = join(rootDir, 'contents', 'prompts', `${newPrompt.id}.json`);
-
-      try {
-        await fs.readFile(promptFilePath, 'utf8');
-        return res.status(400).json({ error: 'Prompt with this ID already exists' });
-      } catch (err) {
-        // File doesn't exist, which is what we want
-        if (err.code !== 'ENOENT') {
-          throw err;
-        }
-      }
-
-      // Save the prompt to individual file
-      await fs.writeFile(promptFilePath, JSON.stringify(newPrompt, null, 2));
-
-      // Refresh the prompts cache
-      await configCache.refreshPromptsCache();
-
-      res.json({ message: 'Prompt created successfully', prompt: newPrompt });
-    } catch (error) {
-      console.error('Error creating prompt:', error);
-      res.status(500).json({ error: 'Failed to create prompt' });
-    }
-  });
-
-  app.post('/api/admin/prompts/:promptId/toggle', adminAuth, async (req, res) => {
-    try {
-      const { promptId } = req.params;
-      const result = await toggleEnabled(
-        'contents/prompts',
-        promptId,
-        () => configCache.refreshPromptsCache()
-      );
-
-      if (result.notFound) {
-        return res.status(404).json({ error: 'Prompt not found' });
-      }
-
-      res.json({
-        message: `Prompt ${result.enabled ? 'enabled' : 'disabled'} successfully`,
-        prompt: result.data,
-        enabled: result.enabled
-      });
-    } catch (error) {
-      console.error('Error toggling prompt:', error);
-      res.status(500).json({ error: 'Failed to toggle prompt' });
-    }
-  });
-
-  app.delete('/api/admin/prompts/:promptId', adminAuth, async (req, res) => {
-    try {
-      const { promptId } = req.params;
-      const rootDir = getRootDir();
-      const promptFilePath = join(rootDir, 'contents', 'prompts', `${promptId}.json`);
-
-      // Check if file exists
-      if (!existsSync(promptFilePath)) {
-        return res.status(404).json({ error: 'Prompt file not found' });
-      }
-
-      // Delete the file
-      await fs.unlink(promptFilePath);
-
-      // Refresh the prompts cache
-      await configCache.refreshPromptsCache();
-
-      res.json({ message: 'Prompt deleted successfully' });
-    } catch (error) {
-      console.error('Error deleting prompt:', error);
-      res.status(500).json({ error: 'Failed to delete prompt' });
-    }
-  });
-
-  // OpenAI-compatible completions endpoint for app generation
-  app.post('/api/completions', adminAuth, async (req, res) => {
-    try {
-      const {
-        model,
-        messages,
-        temperature = 0.7,
-        maxTokens = 8192,
-        responseFormat = null,
-        responseSchema = null
-      } = req.body;
-
-      // Validate required fields
-      if (!messages || !Array.isArray(messages) || messages.length === 0) {
-        return res.status(400).json({ error: 'Missing required field: messages' });
-      }
-
-      // Get models from cache
-      let { data: models = [] } = configCache.getModels();
-      if (!models) {
-        return res.status(500).json({ error: 'Failed to load models configuration' });
-      }
-
-      // Use default model if no model specified
-      const defaultModel = models.find(m => m.default)?.id;
-      const modelId = model || defaultModel;
-
-      if (!modelId) {
-        return res
-          .status(400)
-          .json({ error: 'No model specified and no default model configured' });
-      }
-
-      // Find the model configuration
-      const modelConfig = models.find(m => m.id === modelId);
-      if (!modelConfig) {
-        return res.status(400).json({ error: `Model not found: ${modelId}` });
-      }
-
-      // Verify API key for the model
-      const { verifyApiKey } = await import('../serverHelpers.js');
-      const apiKey = await verifyApiKey(modelConfig, res);
-      if (!apiKey) {
-        // verifyApiKey already sent the error response
-        return;
-      }
-
-      // Use the existing simpleCompletion function
-      const { simpleCompletion } = await import('../utils.js');
-
-      const result = await simpleCompletion(messages, {
-        modelId: modelId,
-        temperature: temperature,
-        responseFormat: responseFormat,
-        responseSchema: responseSchema,
-        maxTokens: maxTokens
-      });
-
-      console.log('Completion result:', JSON.stringify(result, null, 2));
-
-      // Return in OpenAI format
-      res.json({
-        choices: [
-          {
-            message: {
-              role: 'assistant',
-              content: result.content
-            },
-            finish_reason: 'stop',
-            index: 0
-          }
-        ],
-        model: modelId,
-        usage: result.usage
-      });
-    } catch (error) {
-      console.error('Error in completions endpoint:', error);
-
-      // Import error handling helper
-      const { getLocalizedError } = await import('../serverHelpers.js');
-      const defaultLang = configCache.getPlatform()?.defaultLanguage || 'en';
-
-      // Try to get a localized error message
-      let errorMessage = 'Failed to generate completion';
-      try {
-        errorMessage = await getLocalizedError('internalError', {}, defaultLang);
-      } catch (localizationError) {
-        // Fall back to default message if localization fails
-        console.warn('Failed to get localized error message:', localizationError);
-      }
-
-      res.status(500).json({
-        error: errorMessage,
-        details: error.message
-      });
-    }
-  });
-
-  // Get app-generator prompt configuration
-  app.get('/api/admin/prompts/app-generator', adminAuth, async (req, res) => {
-    try {
-      // Get default language from platform configuration
-      const platformConfig = configCache.getPlatform();
-      const defaultLanguage = platformConfig?.defaultLanguage || 'en';
-      const { lang = defaultLanguage } = req.query;
-
-      // Get prompts from cache
-      const { data: prompts, etag } = configCache.getPrompts(true);
-
-      if (!prompts) {
-        return res.status(500).json({ error: 'Failed to load prompts configuration' });
-      }
-
-      // Find the app-generator prompt
-      const appGeneratorPrompt = prompts.find(p => p.id === 'app-generator');
-
-      if (!appGeneratorPrompt) {
-        return res.status(404).json({ error: 'App-generator prompt not found' });
-      }
-
-      // Return the prompt for the requested language
-      const promptText =
-        appGeneratorPrompt.prompt[lang] || appGeneratorPrompt.prompt[defaultLanguage];
-
-      res.json({
-        id: appGeneratorPrompt.id,
-        prompt: promptText,
-        language: lang
-      });
-    } catch (error) {
-      console.error('Error fetching app-generator prompt:', error);
-      res.status(500).json({ error: 'Internal server error' });
-    }
-  });
->>>>>>> e2e8a24b
-}+ }