--- conflicted
+++ resolved
@@ -33,12 +33,8 @@
     processMessageTemplates,
     res,
     clientRes,
-<<<<<<< HEAD
     user,
     chatId
-=======
-    user
->>>>>>> a706cacf
   }) {
     try {
       const { data: apps, etag: appsEtag } = configCache.getApps();
@@ -89,11 +85,8 @@
         language,
         app.outputSchema,
         user,
-<<<<<<< HEAD
-        chatId
-=======
+        chatId,
         modelName
->>>>>>> a706cacf
       );
       llmMessages = preprocessMessagesWithFileData(llmMessages);
 
