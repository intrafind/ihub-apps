--- conflicted
+++ resolved
@@ -3,7 +3,6 @@
 import jwkToPem from 'jwk-to-pem';
 import config from '../config.js';
 import configCache from '../configCache.js';
-<<<<<<< HEAD
 import { enhanceUserGroups } from '../utils/authorization.js';
 import { 
   loadUsers, 
@@ -13,9 +12,6 @@
   mergeUserGroups,
   updateUserActivity 
 } from '../utils/userManager.js';
-=======
-import { enhanceUserGroups, mapExternalGroups } from '../utils/authorization.js';
->>>>>>> 41038eda
 
 const jwksCache = new Map();
 
