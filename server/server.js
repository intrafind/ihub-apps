// Import required modules
import express from 'express';
import cors from 'cors';
import fs from 'fs/promises';
import path from 'path';
import dotenv from 'dotenv';
import http from 'http';
import https from 'https';
import cluster from 'cluster';
import os from 'os';
import { loadJson, loadText } from './configLoader.js';
import { getRootDir } from './pathUtils.js';

// Import adapters and utilities
import { getApiKeyForModel, getErrorDetails, logInteraction, trackSession, logNewSession } from "./utils.js";
import { sendSSE, clients, activeRequests } from "./sse.js";
import registerChatRoutes from "./routes/chatRoutes.js";
import registerAdminRoutes from "./routes/adminRoutes.js";
import registerStaticRoutes from "./routes/staticRoutes.js";
import { loadTools, runTool } from './toolLoader.js';
import { initTelemetry, shutdownTelemetry } from './telemetry.js';

// Initialize environment variables
dotenv.config();

// ----- Cluster setup -----
const workerCountEnv = process.env.WORKERS || process.env.NUM_WORKERS;
const totalCPUs = os.cpus().length;
const workerCount = workerCountEnv ? parseInt(workerCountEnv, 10) : totalCPUs;

if (cluster.isPrimary && workerCount > 1) {
  console.log(`Primary process ${process.pid} starting ${workerCount} workers`);
  for (let i = 0; i < workerCount; i++) {
    cluster.fork();
  }

  cluster.on('exit', (worker, code, signal) => {
    console.warn(`Worker ${worker.process.pid} exited (${code || signal}).`);
    cluster.fork();
  });
} else {

// Determine if we're running from a packaged binary
// Either via process.pkg (when using pkg directly) or APP_ROOT_DIR env var (our shell script approach)
const isPackaged = process.pkg !== undefined || process.env.APP_ROOT_DIR !== undefined;

// Resolve the application root directory
const rootDir = getRootDir();
if (isPackaged) {
  console.log(`Running in packaged binary mode with APP_ROOT_DIR: ${rootDir}`);
} else {
  console.log(`Running in normal mode`);
}
console.log(`Root directory: ${rootDir}`);

// Get the contents directory, either from environment variable or use default 'contents'
const contentsDir = process.env.CONTENTS_DIR || 'contents';
console.log(`Using contents directory: ${contentsDir}`);

// Initialize telemetry based on platform configuration
try {
  const platformConfig = await loadJson('config/platform.json');
  await initTelemetry(platformConfig?.telemetry || {});
} catch (err) {
  console.error('Failed to initialize telemetry:', err);
}

// Create Express application
const app = express();
const PORT = process.env.PORT || 3000;
const HOST = process.env.HOST || '0.0.0.0'; // Default to all interfaces

// Configure request timeouts
const DEFAULT_TIMEOUT = parseInt(process.env.REQUEST_TIMEOUT || '60000', 10); // 60 seconds default

// Store active client connections
// --- Additional code to handle macOS port reuse ---
// Enable port reuse to avoid EADDRINUSE errors on quick restarts
const serverOptions = {
  // This allows the server to use a port that is in TIME_WAIT state
  // (which can happen if the server is restarted quickly)
  // Note: These are only applied when creating HTTP/HTTPS servers directly
  ...(process.platform === 'darwin' ? { reuseAddr: true, reusePort: true } : {})
};

/**
 * Gets the localized value from a potentially multi-language object
 * Similar to client-side getLocalizedContent utility
 * 
 * @param {Object|string} content - Content that might be a translation object or direct string
 * @param {string} language - Current language code (e.g., 'en', 'de')
 * @param {string} [fallbackLanguage='en'] - Fallback language if requested language is not available
 * @returns {string} - The localized content
 */
function getLocalizedContent(content, language = 'en', fallbackLanguage = 'en') {
  // Handle null or undefined content
  if (content === null || content === undefined) {
    return '';
  }
  
  // If the content is a string, return it directly
  if (typeof content === 'string') {
    return content;
  }
  
  // If content is an object with language keys
  if (typeof content === 'object') {
    try {
      // Try to get the content in the requested language
      if (content[language]) {
        return content[language];
      }
      
      // Fall back to the fallback language
      if (content[fallbackLanguage]) {
        return content[fallbackLanguage];
      }
      
      // If neither the requested language nor fallback exist, get the first available translation
      const availableLanguages = Object.keys(content);
      if (availableLanguages.length > 0) {
        // Only log missing keys for non-English languages to reduce noise
        if (language !== 'en') {
          console.error(`Missing translation for language: ${language}`);
        }
        return content[availableLanguages[0]];
      }
      
      return '';
    } catch (error) {
      // Keep error logging for actual errors
      console.error('Error accessing content object:', error);
      return '';
    }
  }
  
  // For any other type, convert to string
  try {
    return String(content);
  } catch (e) {
    console.error('Failed to convert content to string:', e);
    return '';
  }
}

/**
 * Gets a localized error message from the translations
 * 
 * @param {string} errorKey - The key for the error message in serverErrors
 * @param {Object} params - Parameters to replace in the message
 * @param {string} language - The language code
 * @returns {string} - The localized error message
 */
async function getLocalizedError(errorKey, params = {}, language = 'en') {
  try {
    // Load translations for the requested language
    const translations = await loadJson(`locales/${language}.json`);

    const hasServerError = translations?.serverErrors && translations.serverErrors[errorKey];
    const hasToolError = translations?.toolErrors && translations.toolErrors[errorKey];

    if (!translations || (!hasServerError && !hasToolError)) {
      // Try English as fallback
      if (language !== 'en') {
        const enTranslations = await loadJson('locales/en.json');
        const enServer = enTranslations?.serverErrors?.[errorKey];
        const enTool = enTranslations?.toolErrors?.[errorKey];
        if (enServer || enTool) {
          let message = enServer || enTool;
          
          // Replace any parameters in the message
          Object.entries(params).forEach(([key, value]) => {
            message = message.replace(`{${key}}`, value);
          });

          return message;
        }
      }

      // Default fallback message if nothing else works
      return `Error: ${errorKey}`;
    }

    let message = translations.serverErrors?.[errorKey] || translations.toolErrors?.[errorKey];
    
    // Replace any parameters in the message
    Object.entries(params).forEach(([key, value]) => {
      message = message.replace(`{${key}}`, value);
    });
    
    return message;
  } catch (error) {
    console.error(`Error getting localized error message for ${errorKey}:`, error);
    return `Error: ${errorKey}`; // Fallback
  }
}

// Check if API keys are configured and log warnings at startup
function validateApiKeys() {
  const providers = ['openai', 'anthropic', 'google'];
  const missingKeys = [];
  
  for (const provider of providers) {
    const envVar = `${provider.toUpperCase()}_API_KEY`;
    if (!process.env[envVar]) {
      missingKeys.push(provider);
    }
  }
  
  if (missingKeys.length > 0) {
    console.warn(`⚠️ WARNING: Missing API keys for providers: ${missingKeys.join(', ')}`);
    console.warn('Some models may not work. Please check your .env file configuration.');
  } else {
    console.log('✓ All provider API keys are configured');
  }
}

// Middleware
app.use(cors());
app.use(express.json({ limit: '50mb' })); // Increased limit for file uploads
app.use(express.urlencoded({ limit: '50mb', extended: true })); // Also handle URL-encoded data

// Helper to verify API key exists for a model and provide a meaningful error
async function verifyApiKey(model, res, clientRes = null, language = 'en') {
  try {
    const apiKey = await getApiKeyForModel(model.id);
    
    if (!apiKey) {
      // Log the error in English for server logs
      console.error(`API key not found for model: ${model.id} (${model.provider}). Please set ${model.provider.toUpperCase()}_API_KEY in your environment.`);
      
      // Get a localized error message for the client
      const localizedErrorMessage = await getLocalizedError('apiKeyNotFound', 
        { provider: model.provider }, 
        language);
      
      // Send a localized error via SSE if we have a streaming connection
      if (clientRes) {
        sendSSE(clientRes, 'error', { message: localizedErrorMessage });
      }
      
      // Don't automatically send a response here, just return false
      // Let the calling code handle sending the appropriate response
      return false;
    }
    
    return apiKey;
  } catch (error) {
    console.error(`Error getting API key for model ${model.id}:`, error);
    
    // Get a localized error message for unexpected errors
    const localizedErrorMessage = await getLocalizedError('internalError',
      {},
      language);
    
    if (clientRes) {
      sendSSE(clientRes, 'error', { message: localizedErrorMessage });
    }
    
    return false;
  }
}

// --- API Endpoints ---

// GET /api/apps - Fetch all available apps
app.get('/api/apps', async (req, res) => {
  try {
    const apps = await loadJson('config/apps.json');
    if (!apps) {
      return res.status(500).json({ error: 'Failed to load apps configuration' });
    }
    res.json(apps);
  } catch (error) {
    console.error('Error fetching apps:', error);
    res.status(500).json({ error: 'Internal server error' });
  }
});

// GET /api/apps/{appId} - Fetch specific app details
app.get('/api/apps/:appId', async (req, res) => {
  try {
    const { appId } = req.params;
    const language = req.headers['accept-language']?.split(',')[0] || 'en'; // Extract language from headers
    const apps = await loadJson('config/apps.json');
    
    if (!apps) {
      return res.status(500).json({ error: 'Failed to load apps configuration' });
    }
    
    const app = apps.find(a => a.id === appId);
    if (!app) {
      const errorMessage = await getLocalizedError('appNotFound', {}, language);
      return res.status(404).json({ error: errorMessage });
    }
    
    res.json(app);
  } catch (error) {
    console.error('Error fetching app details:', error);
    res.status(500).json({ error: 'Internal server error' });
  }
});

// GET /api/models - Fetch all available models
app.get('/api/models', async (req, res) => {
  try {
    const models = await loadJson('config/models.json');
    if (!models) {
      return res.status(500).json({ error: 'Failed to load models configuration' });
    }
    res.json(models);
  } catch (error) {
    console.error('Error fetching models:', error);
    res.status(500).json({ error: 'Internal server error' });
  }
});

// GET /api/models/{modelId} - Fetch specific model details
app.get('/api/models/:modelId', async (req, res) => {
  try {
    const { modelId } = req.params;
    const language = req.headers['accept-language']?.split(',')[0] || 'en'; // Extract language from headers
    const models = await loadJson('config/models.json');
    
    if (!models) {
      return res.status(500).json({ error: 'Failed to load models configuration' });
    }
    
    const model = models.find(m => m.id === modelId);
    if (!model) {
      const errorMessage = await getLocalizedError('modelNotFound', {}, language);
      return res.status(404).json({ error: errorMessage });
    }
    
    res.json(model);
  } catch (error) {
    console.error('Error fetching model details:', error);
    res.status(500).json({ error: 'Internal server error' });
  }
});

// GET /api/tools - Retrieve all available tools
app.get('/api/tools', async (req, res) => {
  try {
    const tools = await loadTools();
    res.json(tools);
  } catch (error) {
    console.error('Error fetching tools:', error);
    res.status(500).json({ error: 'Internal server error' });
  }
});
// Dynamic tool execution endpoint
app.all('/api/tools/:toolId', async (req, res) => {
  const { toolId } = req.params;
  const params = req.method === 'GET' ? req.query : req.body;
  try {
    const result = await runTool(toolId, params);

    // Log the tool invocation with input and output
    await logInteraction('tool_usage', {
      toolId,
      toolInput: params,
      toolOutput: result,
      sessionId: req.headers['x-chat-id'] || 'direct',
      userSessionId: req.headers['x-session-id'] || 'unknown'
    });

    res.json(result);
  } catch (error) {
    console.error(`Tool ${toolId} error:`, error);
    res.status(500).json({ error: 'Tool execution failed' });
  }
});

// API endpoint to fetch page content by ID
app.get('/api/pages/:pageId', async (req, res) => {
  const { pageId } = req.params;
  const lang = req.query.lang || 'en'; // Default to English if no language specified
  
  try {
    // Load UI configuration using the unified content loader
    const uiConfig = await loadJson('config/ui.json');
    
    if (!uiConfig || !uiConfig.pages || !uiConfig.pages[pageId]) {
      return res.status(404).json({ error: 'Page not found' });
    }
    
    // Get the file path for the requested language
    const pageConfig = uiConfig.pages[pageId];
    const langFilePath = pageConfig.filePath[lang] || pageConfig.filePath['en']; // Fallback to English
    
    if (!langFilePath) {
      return res.status(404).json({ error: 'Page content not available for the requested language' });
    }
    
    // Load the markdown content
    const content = await loadText(langFilePath);
    
    if (!content) {
      return res.status(404).json({ error: 'Page content file not found' });
    }
    
    // Return the page content and metadata
    res.json({
      id: pageId,
      title: pageConfig.title[lang] || pageConfig.title['en'],
      content
    });
  } catch (error) {
    console.error('Error fetching page content:', error);
    res.status(500).json({ error: 'Failed to fetch page content' });
  }
});
registerChatRoutes(app, { verifyApiKey, processMessageTemplates, getLocalizedError, DEFAULT_TIMEOUT });
registerAdminRoutes(app);


// --- Session Management ---

// POST /api/session/start - Log a new user session when the application loads
app.post('/api/session/start', async (req, res) => {
  try {
    const { sessionId, type, metadata } = req.body;
    
    if (!sessionId) {
      return res.status(400).json({ error: 'Session ID is required' });
    }
    
    // Add IP and user agent data from the request
    const enrichedMetadata = {
      ...metadata,
      userAgent: req.headers['user-agent'] || metadata?.userAgent || 'unknown',
      ipAddress: req.ip || req.connection.remoteAddress || 'unknown',
      language: req.headers['accept-language'] || metadata?.language || 'en',
      referrer: req.headers['referer'] || metadata?.referrer || 'direct'
    };
    
    // Log the application initialization with session ID
    console.log(`[APP LOADED] New session started: ${sessionId} | IP: ${enrichedMetadata.ipAddress.split(':').pop()}`);
    
    // Store in log file
    await logNewSession(sessionId, 'app_loaded', enrichedMetadata);
    
    res.status(200).json({ success: true });
  } catch (error) {
    console.error('Error logging session start:', error);
    res.status(500).json({ error: 'Failed to log session start' });
  }
});

// Register static file and SPA routes after API routes
registerStaticRoutes(app, { isPackaged, rootDir });

// Helper function to extract messages and format them
async function processMessageTemplates(messages, app, style = null, outputFormat = null, language = 'en') {
  // Log the language being used for localization 
  console.log(`Using language '${language}' for message templates`);
  
  // Copy messages to avoid modifying the original
  let llmMessages = [...messages].map(msg => {
    // Process user messages with prompt templates and variables
    if (msg.role === 'user' && msg.promptTemplate && msg.variables) {
      // Start with the prompt template or original content if no template
      // Handle localized content in prompt templates with the specified language
      let processedContent = typeof msg.promptTemplate === 'object'
        ? getLocalizedContent(msg.promptTemplate, language)
        : (msg.promptTemplate || msg.content);
      
      if (typeof processedContent !== 'string') {
        console.log(`Type of processedContent is not string: ${typeof processedContent}`);
        processedContent = String(processedContent || '');
      }
      
      // Ensure the original user content is available as {{content}} variable
      const variables = { ...msg.variables, content: msg.content };
      
      // Replace variable placeholders in the prompt
      if (variables && Object.keys(variables).length > 0) {
        for (const [key, value] of Object.entries(variables)) {
          // Ensure value is a string before using replace
          const strValue = typeof value === 'string' ? value : String(value || '');
          processedContent = processedContent.replace(`{{${key}}}`, strValue);
        }
      }
      
      // Create processed message, only including imageData and fileData if they exist and aren't null
      const processedMsg = { 
        role: 'user', 
        content: processedContent
      };
      
      // Only include imageData if it actually exists and isn't null
      if (msg.imageData) {
        processedMsg.imageData = msg.imageData;
      }
      
      // Only include fileData if it actually exists and isn't null
      if (msg.fileData) {
        processedMsg.fileData = msg.fileData;
      }
      
      return processedMsg;
    }
    
    // For non-user messages or messages without templates
    const processedMsg = { 
      role: msg.role, 
      content: msg.content
    };
    
    // Only include imageData if it actually exists and isn't null
    if (msg.imageData) {
      processedMsg.imageData = msg.imageData;
    }
    
    // Only include fileData if it actually exists and isn't null
    if (msg.fileData) {
      processedMsg.fileData = msg.fileData;
    }
    
    return processedMsg;
  });
  
  // Check for variables from the most recent message that might need to be applied to system prompt
  let userVariables = {};
  const lastUserMessage = messages.findLast(msg => msg.role === 'user');
  if (lastUserMessage && lastUserMessage.variables) {
    userVariables = lastUserMessage.variables;
  }
  
  // Apply prompt template if the app has one and there's no system message
  if (app && !llmMessages.some(msg => msg.role === 'system')) {
    // Add application system prompt with style modifications if applicable
    // Handle localized content in system prompt with the specified language
    let systemPrompt = typeof app.system === 'object'
      ? getLocalizedContent(app.system, language)
      : (app.system || '');
    
    if (typeof systemPrompt !== 'string') {
      console.log(`Type of systemPrompt is not string: ${typeof systemPrompt}`);
      systemPrompt = String(systemPrompt || '');
    }
    
    // Replace variable placeholders in the system prompt
    if (Object.keys(userVariables).length > 0) {
      for (const [key, value] of Object.entries(userVariables)) {
        // Skip properties that are functions or objects
        if (typeof value === 'function' || (typeof value === 'object' && value !== null)) {
          continue;
        }
        
        // Replace placeholders in the system prompt
        const strValue = String(value || '');
        systemPrompt = systemPrompt.replace(`{{${key}}}`, strValue);
      }
    }
    
    // Load file source content if app has a sourcePath (for FAQ bots, etc.)
    if (app.sourcePath && systemPrompt.includes('{{source}}')) {
      // Get the file path - either from user variables (if provided) or from app config
      const sourcePath = userVariables.source_path || app.sourcePath;
      
      console.log(`Loading source content from file: ${sourcePath}`);
      try {
        // Load the file content
        const sourceContent = await loadText(sourcePath.replace(/^\//, ''));
        
        // Replace the {{source}} placeholder with the file content
        systemPrompt = systemPrompt.replace('{{source}}', sourceContent || '');
        console.log(`Loaded source content (${sourceContent?.length || 0} characters)`);
      } catch (error) {
        console.error(`Error loading source content from ${sourcePath}:`, error);
        systemPrompt = systemPrompt.replace('{{source}}', 
          `Error loading content from ${sourcePath}: ${error.message}. Please check the file path and try again.`);
      }
    }
    
    // Apply style modifications if specified
    if (style) {
      try {
        const styles = await loadJson('config/styles.json');
        if (styles && styles[style]) {
          systemPrompt += `\n\n${styles[style]}`;
        }
      } catch (err) {
        console.error('Error loading styles:', err);
      }
    }
    
    // Add output format instructions if specified
    if (outputFormat === 'markdown') {
      systemPrompt += '\n\nPlease format your response using Markdown syntax for better readability.';
    } else if (outputFormat === 'html') {
      systemPrompt += '\n\nPlease format your response using HTML tags for better readability and structure.';
    }
    
    llmMessages.unshift({ role: 'system', content: systemPrompt });
  }
  
  return llmMessages;
}

// Cleanup inactive clients every minute
setInterval(() => {
  const now = new Date();
  for (const [chatId, client] of clients.entries()) {
    if (now - client.lastActivity > 5 * 60 * 1000) { // 5 minutes
      // Abort any ongoing request
      if (activeRequests.has(chatId)) {
        try {
          const controller = activeRequests.get(chatId);
          controller.abort();
          activeRequests.delete(chatId);
        } catch (e) {
          console.error(`Error aborting request for chat ID: ${chatId}`, e);
        }
      }
      
      client.response.end();
      clients.delete(chatId);
      console.log(`Removed inactive client: ${chatId}`);
    }
  }
}, 60 * 1000);

// Validate API keys at startup
validateApiKeys();

// Check for SSL configuration
let server;
if (process.env.SSL_KEY && process.env.SSL_CERT) {
  try {
    // Import synchronous file system operations for SSL cert loading
    const fsSync = await import('fs');
    
    // SSL configuration
    const httpsOptions = {
      key: fsSync.readFileSync(process.env.SSL_KEY),
      cert: fsSync.readFileSync(process.env.SSL_CERT),
      // Add macOS-specific options for socket reuse
      ...(process.platform === 'darwin' ? serverOptions : {})
    };
    
    // Add CA certificate if provided
    if (process.env.SSL_CA) {
      httpsOptions.ca = fsSync.readFileSync(process.env.SSL_CA);
    }
    
    // Create HTTPS server
    server = https.createServer(httpsOptions, app);
    console.log(`Starting HTTPS server with SSL certificate from ${process.env.SSL_CERT}`);
  } catch (error) {
    console.error('Error setting up HTTPS server:', error);
    console.log('Falling back to HTTP server');
    server = http.createServer(serverOptions, app);
  }
} else {
  // Create regular HTTP server with socket reuse options
  server = http.createServer(serverOptions, app);
  console.log('Starting HTTP server (no SSL configuration provided)');
}

// Start server
server.listen(PORT, HOST, () => {
  const protocol = server instanceof https.Server ? 'https' : 'http';
  console.log(`Server is running on ${protocol}://${HOST}:${PORT}`);
  console.log(`Open ${protocol}://${HOST}:${PORT} in your browser to use AI Hub Apps`);
});

<<<<<<< HEAD
process.on('SIGTERM', async () => {
  await shutdownTelemetry();
  process.exit(0);
});

process.on('SIGINT', async () => {
  await shutdownTelemetry();
  process.exit(0);
});
=======
}
>>>>>>> 0f00e12a
<|MERGE_RESOLUTION|>--- conflicted
+++ resolved
@@ -667,7 +667,6 @@
   console.log(`Open ${protocol}://${HOST}:${PORT} in your browser to use AI Hub Apps`);
 });
 
-<<<<<<< HEAD
 process.on('SIGTERM', async () => {
   await shutdownTelemetry();
   process.exit(0);
@@ -676,7 +675,4 @@
 process.on('SIGINT', async () => {
   await shutdownTelemetry();
   process.exit(0);
-});
-=======
-}
->>>>>>> 0f00e12a
+});