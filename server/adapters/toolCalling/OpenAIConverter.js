/**
 * OpenAI Tool Calling Converter
 *
 * Handles bidirectional conversion between OpenAI's tool calling format
 * and the generic tool calling format.
 */

import {
  createGenericTool,
  createGenericToolCall,
  createGenericStreamingResponse,
  normalizeFinishReason,
  sanitizeSchemaForProvider
} from './GenericToolCalling.js';

/**
 * Convert generic tools to OpenAI format
 * @param {import('./GenericToolCalling.js').GenericTool[]} genericTools - Generic tools
 * @returns {Object[]} OpenAI formatted tools
 */
export function convertGenericToolsToOpenAI(genericTools = []) {
  return genericTools.map(tool => ({
    type: 'function',
    function: {
      name: tool.name,
      description: tool.description,
      parameters: sanitizeSchemaForProvider(tool.parameters, 'openai')
    }
  }));
}

/**
 * Convert OpenAI tools to generic format
 * @param {Object[]} openaiTools - OpenAI formatted tools
 * @returns {import('./GenericToolCalling.js').GenericTool[]} Generic tools
 */
export function convertOpenAIToolsToGeneric(openaiTools = []) {
  return openaiTools.map((tool, index) => {
    // Handle both nested function format and flat format
    if (tool.type === 'function' && tool.function) {
      return createGenericTool(
        tool.function.name, // Use name as ID
        tool.function.name,
        tool.function.description || '',
        tool.function.parameters || { type: 'object', properties: {} },
        { originalFormat: 'openai', type: tool.type }
      );
    }

    // Handle flat format (legacy or simplified)
    return createGenericTool(
      tool.name || tool.id || `tool_${index}`,
      tool.name || `tool_${index}`,
      tool.description || '',
      tool.parameters || { type: 'object', properties: {} },
      { originalFormat: 'openai' }
    );
  });
}

/**
 * Convert generic tool calls to OpenAI format
 * @param {import('./GenericToolCalling.js').GenericToolCall[]} genericToolCalls - Generic tool calls
 * @returns {Object[]} OpenAI formatted tool calls
 */
export function convertGenericToolCallsToOpenAI(genericToolCalls = []) {
<<<<<<< HEAD
  const filteredToolCalls = genericToolCalls.filter(toolCall => {
    // Filter out streaming chunks with empty IDs/names - these are meant for server-side merging
    // and shouldn't be sent to OpenAI clients during streaming
    if (
      toolCall.metadata?.streaming_chunk &&
      (!toolCall.id || toolCall.id === '' || !toolCall.name || toolCall.name === '')
    ) {
      console.log(`[OpenAI Converter] Filtering out streaming chunk with empty ID/name:`, {
        id: toolCall.id,
        name: toolCall.name
      });
      return false;
=======
  // Convert to modern tool_calls array format
  return genericToolCalls.map(toolCall => {
    // Handle streaming chunks with __raw_arguments
    let args;
    if (toolCall.arguments && toolCall.arguments.__raw_arguments !== undefined) {
      // This is a streaming chunk - use the raw arguments directly
      args = toolCall.arguments.__raw_arguments;
    } else if (typeof toolCall.arguments === 'string') {
      args = toolCall.arguments;
    } else {
      args = JSON.stringify(toolCall.arguments);
>>>>>>> 1020eb7c
    }
    
    return {
<<<<<<< HEAD
      name: toolCall.name,
      arguments:
        typeof toolCall.arguments === 'string'
          ? toolCall.arguments
          : JSON.stringify(toolCall.arguments)
    };
  }

  return null;
=======
      index: toolCall.index || 0,
      id: toolCall.id,
      type: 'function',
      function: {
        name: toolCall.name,
        arguments: args
      }
    };
  });
>>>>>>> 1020eb7c
}

/**
 * Convert OpenAI tool calls to generic format
 * @param {Object[]} openaiToolCalls - OpenAI formatted tool calls
 * @returns {import('./GenericToolCalling.js').GenericToolCall[]} Generic tool calls
 */
export function convertOpenAIToolCallsToGeneric(openaiToolCalls = []) {
  return openaiToolCalls
    .map((toolCall, index) => {
      let args = {};
      let argString = '';

      // Handle streaming tool call arguments
      if (toolCall.function?.arguments) {
        argString = toolCall.function.arguments;

        // For streaming responses, arguments may be partial JSON
        // Don't trim here as it removes important whitespace from streaming chunks
        const argsStr = argString;

        // Check if this is an initial tool call with proper ID/name vs streaming delta
        const hasIdAndName = toolCall.id && toolCall.function?.name;

        // Only trim for empty checks, but preserve original spacing in __raw_arguments
        const trimmedForCheck = argsStr.trim();

        if (!trimmedForCheck || trimmedForCheck === '{}') {
          // Empty arguments - initialize with empty string for proper accumulation
          args = { __raw_arguments: '' };
        } else if (trimmedForCheck.startsWith('{') && trimmedForCheck.endsWith('}')) {
          // Looks like complete JSON - try to parse, but keep as raw for streaming compatibility
          try {
            const parsed = JSON.parse(trimmedForCheck);
            // If this is a complete tool call with ID/name, we can use parsed args
            // If it's a streaming delta, keep as raw for accumulation (preserving original spacing)
            args =
              hasIdAndName && Object.keys(parsed).length > 0
                ? parsed
                : { __raw_arguments: argsStr };
          } catch (error) {
            // If parsing fails, keep as raw string for later accumulation (preserving original spacing)
            console.warn(
              'Failed to parse OpenAI tool call arguments (likely streaming partial JSON):',
              error.message
            );
            args = { __raw_arguments: argsStr };
          }
        } else {
          // Partial JSON during streaming - keep as raw string for accumulation (preserving original spacing)
          args = { __raw_arguments: argsStr };
        }
      }

      // Handle streaming tool calls where name/id might be missing initially
      const toolId = toolCall.id || null;
      const toolName = toolCall.function?.name || '';
      const toolIndex = toolCall.index !== undefined ? toolCall.index : index;

      // For streaming chunks with empty names, create minimal objects to avoid overwriting
      // the tool name during merging in ToolExecutor
      if (!toolName && args.__raw_arguments !== undefined) {
        // This is a streaming chunk with arguments but no name
        // Create a minimal object that won't overwrite the existing tool name
        return {
          id: toolId || '',
          name: '', // Keep empty to avoid overwriting existing name
          arguments: args,
          index: toolIndex,
          metadata: {
            originalFormat: 'openai',
            type: toolCall.type || 'function',
            streaming_chunk: true,
            rawArguments: argString
          },
          function: {
            name: '', // Keep empty so ToolExecutor won't overwrite existing name
            arguments: argString
          }
        };
      }

      return createGenericToolCall(toolId, toolName, args, toolIndex, {
        originalFormat: 'openai',
        type: toolCall.type || 'function',
        // Keep raw arguments for streaming merging
        rawArguments: argString
      });
    })
    .filter(toolCall => {
      // Filter out tool calls that are completely empty (likely malformed streaming chunks)
      // Keep tool calls that have at least a name, ID, or meaningful content
      // Also keep streaming chunks that have arguments
      return (
        toolCall.name ||
        toolCall.id ||
        (toolCall.metadata?.rawArguments && toolCall.metadata.rawArguments.length > 0) ||
        toolCall.arguments?.__raw_arguments !== undefined
      );
    });
}

/**
 * Convert OpenAI streaming response to generic format
 * @param {string} data - Raw OpenAI response data
 * @param {string} streamId - Stream identifier for stateful processing
 * @returns {import('./GenericToolCalling.js').GenericStreamingResponse} Generic streaming response
 */
const streamingState = new Map();

export function convertOpenAIResponseToGeneric(data, streamId = 'default') {
  const result = createGenericStreamingResponse();
  
  if (!streamingState.has(streamId)) {
    streamingState.set(streamId, {
      finishReason: null,
      pendingToolCalls: new Map(),
      toolCallIndex: 0
    });
  }
  const state = streamingState.get(streamId);

  if (!data) return result;
  if (data === '[DONE]') {
    result.complete = true;
    return result;
  }

  try {
    const parsed = JSON.parse(data);

    // Handle error responses
    if (parsed.error) {
      result.error = true;
      result.errorMessage = parsed.error.message || 'Unknown error';
      result.complete = true;
      console.log(`[OpenAI Converter] Detected error response: ${result.errorMessage}`);
      return result;
    }

    // Handle full response object (non-streaming)
    if (parsed.choices && parsed.choices[0]?.message) {
      if (parsed.choices[0].message.content) {
        result.content.push(parsed.choices[0].message.content);
      }
      if (parsed.choices[0].message.tool_calls) {
        result.tool_calls.push(
          ...convertOpenAIToolCallsToGeneric(parsed.choices[0].message.tool_calls)
        );
      }
      result.complete = true;
      if (parsed.choices[0].finish_reason) {
        result.finishReason = normalizeFinishReason(parsed.choices[0].finish_reason, 'openai');
      }
    }
    // Handle streaming response chunks
    else if (parsed.choices && parsed.choices[0]?.delta) {
      const delta = parsed.choices[0].delta;
      if (delta.content) {
        result.content.push(delta.content);
      }
      if (delta.tool_calls) {
        // Process each tool call delta - accumulate in state
        for (const toolCall of delta.tool_calls) {
          const index = toolCall.index || 0;
          
          if (!state.pendingToolCalls.has(index)) {
            state.pendingToolCalls.set(index, {
              id: '',
              name: '',
              arguments: '',
              index: index
            });
          }
          
          const pending = state.pendingToolCalls.get(index);
          
          if (toolCall.id) {
            pending.id = toolCall.id;
          }
          if (toolCall.function?.name) {
            pending.name = toolCall.function.name;
          }
          if (toolCall.function?.arguments) {
            pending.arguments += toolCall.function.arguments;
          }
        }
        
        // Log accumulation progress for debugging
        console.log(`[OpenAI Converter] Accumulated tool calls:`, Array.from(state.pendingToolCalls.values()));
      }
    }

    // Handle finish reason
    if (parsed.choices && parsed.choices[0]?.finish_reason) {
      result.complete = true;
      state.finishReason = normalizeFinishReason(parsed.choices[0].finish_reason, 'openai');
      result.finishReason = state.finishReason;
      
      console.log(`[OpenAI Converter] Finish reason: ${state.finishReason}, pending tool calls: ${state.pendingToolCalls.size}`);
      
      // For OpenAI, finalize tool calls on tool_calls finish reason or if we have pending calls
      if (state.pendingToolCalls.size > 0) {
        console.log(`[OpenAI Converter] Finalizing ${state.pendingToolCalls.size} pending tool calls`);
        for (const [index, pending] of state.pendingToolCalls.entries()) {
          if (pending.id && pending.name) {
            let parsedArgs = {};
            try {
              if (pending.arguments.trim()) {
                parsedArgs = JSON.parse(pending.arguments);
              }
            } catch (e) {
              console.warn('Failed to parse accumulated OpenAI tool arguments:', e);
              parsedArgs = { __raw_arguments: pending.arguments };
            }
            
            console.log(`[OpenAI Converter] Adding tool call: ${pending.name} with args:`, parsedArgs);
            result.tool_calls.push(
              createGenericToolCall(
                pending.id,
                pending.name,
                parsedArgs,
                index,
                {
                  originalFormat: 'openai',
                  type: 'function'
                }
              )
            );
          }
        }
      }
      
      streamingState.delete(streamId);
    }
  } catch (error) {
    console.error('Error parsing OpenAI response chunk:', error);
    result.error = true;
    result.errorMessage = `Error parsing OpenAI response: ${error.message}`;
  }

  return result;
}

/**
 * Convert generic streaming response to OpenAI format
 * @param {import('./GenericToolCalling.js').GenericStreamingResponse} genericResponse - Generic response
 * @param {string} completionId - Completion ID for OpenAI format
 * @param {string} modelId - Model ID
 * @param {boolean} isFirstChunk - Whether this is the first chunk
 * @returns {Object} OpenAI formatted response chunk
 */
export function convertGenericResponseToOpenAI(
  genericResponse,
  completionId,
  modelId,
  isFirstChunk = false
) {
  const chunk = {
    id: completionId,
    object: 'chat.completion.chunk',
    created: Math.floor(Date.now() / 1000),
    model: modelId,
    choices: [
      {
        index: 0,
        delta: {},
        finish_reason: null
      }
    ]
  };

  const hasToolCalls = genericResponse.tool_calls && genericResponse.tool_calls.length > 0;
  const hasContent = genericResponse.content && genericResponse.content.length > 0;

  // For streaming, separate role from function calls as OpenAI clients expect
  if (isFirstChunk) {
    // First chunk should only have role, unless there's also content
    chunk.choices[0].delta.role = 'assistant';

    // Only add content in first chunk if present, but not function calls
    if (hasContent && !hasToolCalls) {
      const content = genericResponse.content.join('');
      if (content) {
        chunk.choices[0].delta.content = content;
      }
    }
  } else {
    // Non-first chunks can have content
    if (hasContent) {
      const content = genericResponse.content.join('');
      if (content) {
        chunk.choices[0].delta.content = content;
      }
    }
<<<<<<< HEAD

    // Non-first chunks can have function calls
=======
    
    // Non-first chunks can have tool calls
>>>>>>> 1020eb7c
    if (hasToolCalls) {
      const toolCalls = convertGenericToolCallsToOpenAI(genericResponse.tool_calls);
      if (toolCalls && toolCalls.length > 0) {
        chunk.choices[0].delta.tool_calls = toolCalls;
      }
    }
  }

  // Set finish reason if complete
  if (genericResponse.complete) {
    chunk.choices[0].finish_reason = genericResponse.finishReason || 'stop';
  }

  return chunk;
}

/**
 * Convert generic streaming response to OpenAI non-streaming format
 * @param {import('./GenericToolCalling.js').GenericStreamingResponse} genericResponse - Generic response
 * @param {string} completionId - Completion ID
 * @param {string} modelId - Model ID
 * @returns {Object} OpenAI formatted complete response
 */
export function convertGenericResponseToOpenAINonStreaming(genericResponse, completionId, modelId) {
  const response = {
    id: completionId,
    object: 'chat.completion',
    created: Math.floor(Date.now() / 1000),
    model: modelId,
    choices: [
      {
        index: 0,
        message: {
          role: 'assistant',
          content: genericResponse.content.join('') || null
        },
<<<<<<< HEAD
        finish_reason:
          genericResponse.finishReason === 'tool_calls'
            ? 'function_call'
            : genericResponse.finishReason || 'stop'
=======
        finish_reason: genericResponse.finishReason || 'stop'
>>>>>>> 1020eb7c
      }
    ], //TODO add usage handling / conversion
    usage: {
      prompt_tokens: 0,
      completion_tokens: 0,
      total_tokens: 0
    }
  };

  // Add tool calls if present (modern OpenAI format)
  if (genericResponse.tool_calls && genericResponse.tool_calls.length > 0) {
    const toolCalls = convertGenericToolCallsToOpenAI(genericResponse.tool_calls);
    if (toolCalls && toolCalls.length > 0) {
      response.choices[0].message.tool_calls = toolCalls;
    }
  }

  return response;
}<|MERGE_RESOLUTION|>--- conflicted
+++ resolved
@@ -64,20 +64,6 @@
  * @returns {Object[]} OpenAI formatted tool calls
  */
 export function convertGenericToolCallsToOpenAI(genericToolCalls = []) {
-<<<<<<< HEAD
-  const filteredToolCalls = genericToolCalls.filter(toolCall => {
-    // Filter out streaming chunks with empty IDs/names - these are meant for server-side merging
-    // and shouldn't be sent to OpenAI clients during streaming
-    if (
-      toolCall.metadata?.streaming_chunk &&
-      (!toolCall.id || toolCall.id === '' || !toolCall.name || toolCall.name === '')
-    ) {
-      console.log(`[OpenAI Converter] Filtering out streaming chunk with empty ID/name:`, {
-        id: toolCall.id,
-        name: toolCall.name
-      });
-      return false;
-=======
   // Convert to modern tool_calls array format
   return genericToolCalls.map(toolCall => {
     // Handle streaming chunks with __raw_arguments
@@ -89,21 +75,10 @@
       args = toolCall.arguments;
     } else {
       args = JSON.stringify(toolCall.arguments);
->>>>>>> 1020eb7c
     }
     
     return {
-<<<<<<< HEAD
-      name: toolCall.name,
-      arguments:
-        typeof toolCall.arguments === 'string'
-          ? toolCall.arguments
-          : JSON.stringify(toolCall.arguments)
-    };
-  }
-
-  return null;
-=======
+
       index: toolCall.index || 0,
       id: toolCall.id,
       type: 'function',
@@ -113,7 +88,6 @@
       }
     };
   });
->>>>>>> 1020eb7c
 }
 
 /**
@@ -409,13 +383,8 @@
         chunk.choices[0].delta.content = content;
       }
     }
-<<<<<<< HEAD
-
-    // Non-first chunks can have function calls
-=======
-    
+
     // Non-first chunks can have tool calls
->>>>>>> 1020eb7c
     if (hasToolCalls) {
       const toolCalls = convertGenericToolCallsToOpenAI(genericResponse.tool_calls);
       if (toolCalls && toolCalls.length > 0) {
@@ -452,14 +421,7 @@
           role: 'assistant',
           content: genericResponse.content.join('') || null
         },
-<<<<<<< HEAD
-        finish_reason:
-          genericResponse.finishReason === 'tool_calls'
-            ? 'function_call'
-            : genericResponse.finishReason || 'stop'
-=======
         finish_reason: genericResponse.finishReason || 'stop'
->>>>>>> 1020eb7c
       }
     ], //TODO add usage handling / conversion
     usage: {
