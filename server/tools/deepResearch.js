--- conflicted
+++ resolved
@@ -1,12 +1,8 @@
 import braveSearch from './braveSearch.js';
 import webContentExtractor from './webContentExtractor.js';
-<<<<<<< HEAD
 import { actionTracker } from '../../shared/actionTracker.js';
-=======
 import queryRewriter from './queryRewriter.js';
 import finalizer from './finalizer.js';
-import { sendSSE, clients } from '../sse.js';
->>>>>>> 0c4de7d3
 import { simpleCompletion } from '../utils.js';
 
 /**
