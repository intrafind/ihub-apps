--- conflicted
+++ resolved
@@ -120,9 +120,6 @@
   const sourceSummary = aggregated.map((source, index) =>
     `${index + 1}. "${source.title}" - ${source.url}\n   Content: ${source.content.substring(0, 200)}...`
   ).join('\n\n');
-<<<<<<< HEAD
-  
-=======
 
   let finalAnswer = '';
   try {
@@ -133,7 +130,6 @@
     console.error('Failed to finalize answer:', err);
   }
 
->>>>>>> cdd2ac32
   return {
     query,
     sources: aggregated,
