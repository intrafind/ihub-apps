--- conflicted
+++ resolved
@@ -1,10 +1,7 @@
 import braveSearch from './braveSearch.js';
 import webContentExtractor from './webContentExtractor.js';
-<<<<<<< HEAD
 import queryRewriter from './queryRewriter.js';
-=======
 import finalizer from './finalizer.js';
->>>>>>> 0e89c81a
 import { sendSSE, clients } from '../sse.js';
 import { simpleCompletion } from '../utils.js';
 
