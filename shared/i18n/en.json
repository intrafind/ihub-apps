--- conflicted
+++ resolved
@@ -136,179 +136,6 @@
       "noModels": "No models available",
       "loading": "Loading models..."
     },
-<<<<<<< HEAD
-    "imageUpload": {
-      "placeholder": "Click or drag to upload image",
-      "uploading": "Uploading...",
-      "error": "Upload failed",
-      "success": "Image uploaded"
-    },
-    "fileUpload": {
-      "placeholder": "Click or drag to upload file",
-      "uploading": "Uploading...",
-      "error": "Upload failed",
-      "success": "File uploaded",
-      "remove": "Remove file",
-      "size": "Size",
-      "type": "Type"
-    },
-    "settings": {
-      "title": "Chat Settings",
-      "temperature": {
-        "label": "Temperature",
-        "description": "Controls randomness in responses"
-      },
-      "maxTokens": {
-        "label": "Max Tokens",
-        "description": "Maximum length of response"
-      },
-      "systemPrompt": {
-        "label": "System Prompt",
-        "description": "Instructions for the AI assistant"
-      }
-    },
-    "shareDialog": {
-      "title": "Share Conversation",
-      "copy": "Copy Link",
-      "copied": "Copied!",
-      "expires": "Expires",
-      "never": "Never",
-      "oneHour": "1 hour",
-      "oneDay": "1 day",
-      "oneWeek": "1 week"
-=======
-    "outputFormat": "Output Format"
-  },
-  "variables": {
-    "content": "Content",
-    "topic": "Topic",
-    "language": "Language",
-    "format": "Format",
-    "tone": "Tone",
-    "length": "Length",
-    "enter": "Enter",
-    "enterLabel": "Enter {{label}}",
-    "selectLabel": "Please select {{label}}"
-  },
-  "settings": {
-    "title": "Settings",
-    "language": "Language",
-    "theme": "Theme",
-    "lightMode": "Light",
-    "darkMode": "Dark",
-    "apiKeys": "API Keys",
-    "save": "Save Settings",
-    "reset": "Reset to Default"
-  },
-  "error": {
-    "general": "An error occurred. Please try again.",
-    "notFound": "Resource not found.",
-    "apiKeyMissing": "API key for model not found",
-    "modelNotFound": "Model not found",
-    "appNotFound": "Application not found",
-    "missingRequiredFields": "Missing required fields:"
-  },
-  "languages": {
-    "en": "English",
-    "de": "German"
-  },
-  "appConfig": {
-    "title": "Configuration",
-    "save": "Save",
-    "cancel": "Cancel",
-    "defaultModel": "Default Model",
-    "temperature": "Temperature",
-    "temperatureDescription": "Controls randomness: Lower values are more deterministic, higher values are more creative.",
-    "systemPrompt": "System Prompt",
-    "systemPromptDescription": "Instructions for the AI at the beginning of the conversation.",
-    "markdown": "Markdown",
-    "plainText": "Plain Text",
-    "json": "JSON"
-  },
-  "chatMessage": {
-    "user": "You",
-    "assistant": "Assistant",
-    "system": "System",
-    "copy": "Copy",
-    "copied": "Copied!",
-    "edit": "Edit"
-  },
-  "errors": {
-    "fetchFailed": "Failed to fetch data",
-    "sendFailed": "Failed to send message",
-    "configSaveFailed": "Failed to save configuration",
-    "imageUploadDisabled": "Image upload is not supported by the selected model. Please choose a different model or upload a text file instead.",
-    "fileUploadDisabled": "File upload is disabled for this application."
-  },
-  "serverErrors": {
-    "appNotFound": "App not found",
-    "modelNotFound": "Model not found",
-    "missingRequiredFields": "Missing required fields",
-    "messagesRequired": "Messages array is required",
-    "missingSessionId": "Session ID is required",
-    "chatSessionNotFound": "Chat session not found",
-    "missingFeedbackFields": "Missing required fields: messageId, appId, chatId, and rating are required",
-    "apiKeyNotFound": "API key not found for provider: {provider}",
-    "invalidProvider": "Invalid provider: {provider}",
-    "invalidModel": "Invalid model: {model}",
-    "internalError": "Internal server error",
-    "authenticationFailed": "Authentication failed for {provider} API. Please check your API key.",
-    "rateLimitExceeded": "Rate limit exceeded for {provider} API. Please try again later.",
-    "serviceError": "{provider} API service error. The service may be experiencing issues.",
-    "requestTimeout": "Request timed out after {timeout} seconds. The model may be experiencing high load.",
-    "llmApiError": "LLM API request failed with status {status}",
-    "responseStreamError": "Error processing response stream: {error}",
-    "connectionRefused": "Connection refused while trying to access {provider} API for model {model}. Please check your connection or server configuration.",
-    "unauthorized": "Invalid API key",
-    "modelAccessDenied": "API key not allowed to access this model"
-  },
-  "toolErrors": {
-    "MISSING_URL": "URL parameter is required.",
-    "INVALID_URL": "Invalid URL.",
-    "UNSUPPORTED_PROTOCOL": "Only HTTP and HTTPS URLs are supported.",
-    "PAGE_NOT_FOUND": "Page could not be found.",
-    "AUTH_REQUIRED": "Authentication is required to access this page.",
-    "FETCH_ERROR": "Failed to fetch webpage.",
-    "CONTENT_NOT_FOUND": "Could not find content in the webpage.",
-    "TIMEOUT": "Request timed out while loading the webpage.",
-    "TLS_ERROR": "Certificate error encountered. Please contact your administrator.",
-    "EXTRACTION_FAILED": "Failed to extract content from webpage."
-  },
-  "responseStyles": {
-    "title": "Response Style",
-    "keep": "Keep Original",
-    "normal": "Normal",
-    "concise": "Concise",
-    "formal": "Formal",
-    "explanatory": "Explanatory",
-    "creative": "Creative",
-    "persuasive": "Persuasive",
-    "humorous": "Humorous",
-    "empathetic": "Empathetic",
-    "friendly": "Friendly",
-    "technical": "Technical",
-    "casual": "Casual",
-    "detailed": "Detailed",
-    "analytical": "Analytical",
-    "assertive": "Assertive",
-    "descriptions": {
-      "keep": "Keep the original style of the text.",
-      "normal": "Provide default, balanced responses.",
-      "concise": "Provide shorter and more direct responses. Be brief and to the point.",
-      "formal": "Provide clear, professional and polished responses using formal language.",
-      "explanatory": "Provide educational responses that explain concepts clearly, as if teaching a student.",
-      "creative": "Provide imaginative and artistic responses, using metaphors and analogies.",
-      "persuasive": "Provide convincing and compelling responses, using rhetorical techniques.",
-      "humorous": "Provide light-hearted and funny responses, using jokes and puns.",
-      "empathetic": "Provide compassionate and understanding responses, showing empathy and support.",
-      "friendly": "Provide warm and approachable responses, using a friendly tone.",
-      "technical": "Provide detailed and precise responses, using technical language.",
-      "casual": "Provide relaxed and informal responses, using everyday language.",
-      "detailed": "Provide thorough and comprehensive responses, covering all aspects of the topic.",
-      "analytical": "Provide logical and critical responses, analyzing the topic in depth.",
-      "assertive": "Provide confident and strong responses, taking a clear stance."
->>>>>>> be26d24f
-    }
   },
   "auth": {
     "login": {
@@ -502,181 +329,7 @@
       "confirmDelete": "Are you sure you want to delete this page?"
     }
   },
-<<<<<<< HEAD
-  "tools": {
-    "braveSearch": {
-      "name": "Brave Web / Internet Search",
-      "description": "Search the web / internet using Brave for up-to-date information. Use the 'query' parameter with your search terms.",
-      "parameters": {
-        "query": "The search query or search terms to find on the web. Example: 'latest AI news' or 'Python programming tutorial'"
-      }
-    },
-    "tavilySearch": {
-      "name": "Tavily Web Search",
-      "description": "Search the web using the Tavily API. Use the 'query' parameter with your search terms.",
-      "parameters": {
-        "query": "The search query or search terms to find on the web. Example: 'latest AI news' or 'Python programming tutorial'",
-        "search_depth": "Depth of the search",
-        "max_results": "Maximum number of search results to return"
-      }
-    },
-    "webContentExtractor": {
-      "name": "Web Content Extractor",
-      "description": "Extract clean, readable content from an URL. This can be content like PDFs or webpages, removing ads, headers, footers, and other non-content elements. Use the 'url' parameter with a valid HTTP/HTTPS URL.",
-      "parameters": {
-        "url": "The full URL of the webpage to extract content from. Must be a valid HTTP or HTTPS URL. Example: 'https://example.com/article'",
-        "maxLength": "Maximum length of extracted content in characters (default: 5000)",
-        "ignoreSSL": "Ignore invalid HTTPS certificates (default: false, admin configurable)"
-      }
-    },
-    "enhancedWebSearch": {
-      "name": "Enhanced Web Search with Content",
-      "description": "Performs web search and automatically extracts full content from the top results for comprehensive information gathering. Perfect for 'chat with web' functionality. Use the 'query' parameter with your search terms.",
-      "parameters": {
-        "query": "The search query or search terms to find on the web. Example: 'artificial intelligence trends 2024' or 'best programming languages'",
-        "extractContent": "Whether to extract full content from search results (default: true)",
-        "maxResults": "Maximum number of search results to process and extract content from (default: 3)",
-        "contentMaxLength": "Maximum length of extracted content per page in characters (default: 3000)"
-      }
-    },
-    "deepResearch": {
-      "name": "Deep Research",
-      "description": "Perform iterative web research with progress updates via SSE events.",
-      "parameters": {
-        "query": "Initial search query",
-        "maxRounds": "Number of search iterations",
-        "maxResults": "Number of results to process per round",
-        "contentMaxLength": "Maximum length of extracted content per page",
-        "chatId": "Chat session ID"
-      }
-    },
-    "researchPlanner": {
-      "name": "Research Planner",
-      "description": "Break down a research topic into distinct investigative tasks",
-      "parameters": {
-        "question": "Research topic",
-        "teamSize": "Number of tasks to generate",
-        "soundBites": "Additional context"
-      }
-    },
-    "evaluator": {
-      "name": "Answer Evaluator",
-      "description": "Evaluate answers for definitiveness, freshness and completeness.",
-      "parameters": {
-        "question": "Original user question",
-        "answer": "Draft answer to evaluate",
-        "model": "Model ID for evaluation"
-      }
-    },
-    "queryRewriter": {
-      "name": "Query Rewriter",
-      "description": "Rewrite user search queries into optimized variations.",
-      "parameters": {
-        "query": "Search query to rewrite",
-        "think": "User motivation",
-        "context": "Optional context",
-        "model": "Model id"
-      }
-    },
-    "playwrightScreenshot": {
-      "name": "Website Screenshot (Playwright)",
-      "description": "Capture a screenshot or PDF of a webpage using Playwright.",
-      "parameters": {
-        "url": "Target URL",
-        "format": "Output format (png or pdf)",
-        "fullPage": "Capture full page or visible area only"
-      }
-    },
-    "answerReducer": {
-      "name": "Answer Reducer",
-      "description": "Merge multiple text passages into a single concise article.",
-      "parameters": {
-        "answers": "Texts to merge"
-      }
-    },
-    "seleniumScreenshot": {
-      "name": "Website Screenshot (Selenium)",
-      "description": "Capture a screenshot or PDF of a webpage using Selenium.",
-      "parameters": {
-        "url": "Target URL",
-        "format": "Output format (png or pdf)",
-        "fullPage": "Capture full page or visible area only"
-      }
-    },
-    "entraPeopleSearch": {
-      "name": "Entra People Search",
-      "description": "Query the corporate directory for people and teams",
-      "functions": {
-        "findUser": {
-          "description": "Find a user by name or email",
-          "parameters": {
-            "name": "User name or email"
-          }
-        },
-        "getAllUserDetails": {
-          "description": "Get all details for a user",
-          "parameters": {
-            "userId": "User identifier"
-          }
-        },
-        "getUserManager": {
-          "description": "Get the direct manager of a user",
-          "parameters": {
-            "userId": "User identifier"
-          }
-        },
-        "getUserGroups": {
-          "description": "List teams the user belongs to",
-          "parameters": {
-            "userId": "User identifier"
-          }
-        },
-        "getTeamMembers": {
-          "description": "Get members of a team",
-          "parameters": {
-            "teamId": "Team identifier"
-          }
-        },
-        "getUserPhotoBase64": {
-          "description": "Get a user's profile photo as Base64",
-          "parameters": {
-            "userId": "User identifier"
-          }
-        }
-      }
-    },
-    "iFinder": {
-      "name": "iFinder Document Management",
-      "description": "Comprehensive document search, content retrieval, and management for the iFinder system",
-      "functions": {
-        "search": {
-          "description": "Search for documents in the iFinder system",
-          "parameters": {
-            "query": "Search query to find documents in iFinder. Example: 'contract proposals' or 'technical documentation'",
-            "maxResults": "Maximum number of search results to return (default: 10, max: 100)",
-            "searchProfile": "Search profile ID (optional, uses default if not specified)",
-            "returnFields": "Fields to return in search results (optional)"
-          }
-        },
-        "getContent": {
-          "description": "Fetch document content from iFinder for LLM processing",
-          "parameters": {
-            "documentId": "Document ID to fetch content for. Example: 'doc123456'",
-            "searchProfile": "Search profile ID (optional, uses default if not specified)",
-            "maxLength": "Maximum content length in characters (default: 50000)"
-          }
-        },
-        "getMetadata": {
-          "description": "Fetch detailed metadata for a specific document from iFinder",
-          "parameters": {
-            "documentId": "Document ID to fetch metadata for. Example: 'doc123456'",
-            "searchProfile": "Search profile ID (optional, uses default if not specified)"
-          }
-        }
-      }
-    }
-=======
-  "components": {
+ "components": {
     "uploader": {
       "imageSelected": "Image selected",
       "fileSelected": "File selected and processed",
@@ -691,6 +344,5 @@
     "rated": "Rated",
     "sendFeedback": "Send Feedback",
     "thankYou": "Thank you for your feedback!"
->>>>>>> be26d24f
   }
 }