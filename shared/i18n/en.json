--- conflicted
+++ resolved
@@ -536,7 +536,6 @@
       "confirmDelete": "Are you sure you want to delete this page?"
     }
   },
-<<<<<<< HEAD
   "components": {
     "uploader": {
       "imageSelected": "Image selected",
@@ -545,13 +544,12 @@
       "uploadFile": "Upload File",
       "supportedFormats": "Supported: {{formats}} (max {{maxSize}}MB)"
     }
-=======
+  },
   "feedback": {
     "ratingHeading": "Rate this response",
     "commentPlaceholder": "Tell us more about your rating (optional)",
     "rated": "Rated",
     "sendFeedback": "Send Feedback",
     "thankYou": "Thank you for your feedback!"
->>>>>>> 8877c6fd
   }
 }