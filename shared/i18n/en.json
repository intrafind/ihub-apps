--- conflicted
+++ resolved
@@ -500,12 +500,11 @@
         "delete": "Delete"
       }
     },
-<<<<<<< HEAD
     "prompts": {
       "clone": "Clone",
       "delete": "Delete",
       "edit": "Edit"
-=======
+    },
     "pages": {
       "title": "Pages Administration",
       "subtitle": "Manage static pages displayed in the application",
@@ -518,7 +517,6 @@
         "idRequired": "ID is required"
       },
       "confirmDelete": "Are you sure you want to delete this page?"
->>>>>>> 75184f2c
     }
   }
 }