{
  "app": {
    "title": "AI Hub Apps",
    "loading": "Wird geladen...",
    "error": "Ein Fehler ist aufgetreten",
    "retry": "Wiederholen"
  },
  "header": {
    "home": "Startseite",
    "apps": "Anwendungen",
    "documentation": "Dokumentation",
    "github": "GitHub"
  },
  "common": {
    "send": "Senden",
    "cancel": "Abbrechen",
    "close": "Schließen",
    "save": "Speichern",
    "delete": "Löschen",
    "edit": "Bearbeiten",
    "loading": "Wird geladen...",
    "error": "Fehler",
    "success": "Erfolg",
    "search": "Suchen",
    "notFound": "Nicht gefunden",
    "back": "Zurück",
    "all": "Alle",
    "default": "Standard",
    "precise": "Präzise",
    "creative": "Kreativ",
    "select": "Auswählen",
    "favorite": "Favorisieren",
    "unfavorite": "Defavorisieren",
    "promptSearch": {
      "placeholder": "Prompts durchsuchen...",
      "appSpecific": "App",
      "viewAll": "Alle Prompts anzeigen"
    },
    "toggleImageUpload": "Bild-Upload umschalten",
    "toggleFileUpload": "Datei-Upload umschalten",
    "magicPrompt": "Magischer Prompt",
    "undo": "Rückgängig",
    "share": "Teilen",
    "menu": "Menü",
    "shortCode": "Kurzcode",
    "includeSettings": "Einstellungen und Variablen einschließen",
    "expiresAt": "Ablaufdatum",
    "codeTaken": "Code vergeben",
    "codeAvailable": "Code verfügbar",
    "codeTooShort": "Code zu kurz",
    "notAvailable": "k.A.",
    "notSet": "Nicht festgelegt",
    "notSpecified": "Nicht angegeben",
    "none": "Keine",
    "yes": "Ja",
    "no": "Nein",
    "required": "erforderlich"
  },
  "pages": {
    "home": {
      "title": "AI Hub Apps",
      "description": "Interagiere mit verschiedenen KI-Modellen über eine einfache Schnittstelle",
      "featured": "Ausgewählte Anwendungen",
      "viewAll": "Alle Anwendungen anzeigen"
    },
    "appsList": {
      "title": "KI-Anwendungen",
      "subtitle": "Wähle eine Anwendung, um eine Unterhaltung zu beginnen",
      "noApps": "Keine Anwendungen gefunden",
      "searchPlaceholder": "Anwendungen durchsuchen...",
      "categories": "Kategorien",
      "allCategories": "Alle Kategorien",
      "favorite": "Zu Favoriten hinzufügen",
      "unfavorite": "Aus Favoriten entfernen",
      "recent": "Zuletzt verwendet",
      "favorites": "Favoriten",
      "clearFilters": "Filter zurücksetzen",
      "loadMore": "Mehr laden",
      "showingCountOfTotal": "Zeige {{displayed}} von {{total}} Anwendungen"
    },
    "sort": {
      "label": "Sortieren nach",
      "nameAsc": "Name A-Z",
      "nameDesc": "Name Z-A",
      "relevance": "Relevanz"
    },
    "promptsList": {
      "title": "Prompt-Bibliothek",
      "subtitle": "Verfügbare Prompts durchsuchen",
      "searchPlaceholder": "Prompts durchsuchen...",
      "noPrompts": "Keine Prompts gefunden",
      "copyPrompt": "kopieren",
      "useInApp": "App öffnen",
      "copied": "Kopiert!",
      "favorite": "Zu Favoriten hinzufügen",
      "unfavorite": "Aus Favoriten entfernen",
      "recent": "Zuletzt verwendet",
      "previous": "Zurück",
      "next": "Weiter",
      "pageOfTotal": "Seite {{current}} von {{total}}",
      "sharePrompt": "Prompt teilen",
      "linkCopied": "Link kopiert!",
      "sort": {
        "label": "Sortieren nach",
        "nameAsc": "Name A-Z",
        "nameDesc": "Name Z-A",
        "relevance": "Relevanz"
      }
    },
    "appChat": {
      "messagePlaceholder": "Gib deine Nachricht hier ein...",
      "send": "Senden",
      "thinking": "Denkt nach...",
      "regenerate": "Antwort neu generieren",
      "clear": "Chat löschen",
      "confirmClear": "Möchtest du den Chat wirklich löschen?",
      "shareConversation": "App teilen",
      "export": {
        "conversation": "Unterhaltung exportieren",
        "toJSON": "als JSON",
        "toJSONL": "als JSONL",
        "toMarkdown": "als Markdown",
        "toHTML": "als HTML"
      },
      "copyToClipboard": "In die Zwischenablage kopieren",
      "copied": "In die Zwischenablage kopiert!",
      "showThoughts": "Denkanalyse anzeigen",
      "hideThoughts": "Denkanalyse verbergen",
      "configureApp": "Konfigurieren",
      "inputParameters": "Eingabeparameter",
      "parameters": "Parameter",
      "startConversation": "Unterhaltung starten",
      "starterPromptsTitle": "Start-Prompts",
      "starterPromptsSubtitle": "Wählen Sie einen Prompt unten aus, um schnell zu beginnen",
      "welcome": "Willkommen",
      "getStarted": "Loslegen",
      "examplePrompts": "Hier sind einige Beispiel-Prompts zum Einstieg",
      "noMessagesTitle": "Noch keine Nachrichten",
      "noMessagesSubtitle": "Beginne eine Unterhaltung, indem du eine Nachricht sendest!"
    },
    "notFound": {
      "title": "Seite nicht gefunden",
      "message": "Wir konnten die gesuchte Seite nicht finden.",
      "returnHome": "Zurück zur Startseite"
    }
  },
  "models": {
    "temperature": "Temperatur",
    "provider": "Anbieter",
    "descriptions": {
      "gpt-3.5-turbo": "Schnelles und effizientes Modell für die meisten alltäglichen Aufgaben und Gespräche",
      "gpt-4": "Fortschrittliches Modell mit starken Argumentations- und Wissensfähigkeiten",
      "claude-3-opus": "Anthropics leistungsfähigstes Modell mit außergewöhnlichen Argumentationsfähigkeiten",
      "claude-3-sonnet": "Ausgewogene Leistung und Wert für Unternehmens- und Alltagsaufgaben",
      "gemini-1.5-flash": "Googles vielseitiges Modell, optimiert für Text- und Code-Aufgaben",
      "local-vllm": "Fortschrittliches Modell mit starken Argumentations- und Wissensfähigkeiten"
    },
    "outputFormat": "Ausgabeformat"
  },
  "variables": {
    "content": "Inhalt",
    "topic": "Thema",
    "language": "Sprache",
    "format": "Format",
    "tone": "Tonfall",
    "length": "Länge",
    "enter": "Eingeben",
    "enterLabel": "{{label}} eingeben",
    "selectLabel": "Bitte wähle {{label}} aus"
  },
  "settings": {
    "title": "Einstellungen",
    "language": "Sprache",
    "theme": "Design",
    "lightMode": "Hell",
    "darkMode": "Dunkel",
    "apiKeys": "API-Schlüssel",
    "save": "Einstellungen speichern",
    "reset": "Auf Standard zurücksetzen"
  },
  "error": {
    "general": "Ein Fehler ist aufgetreten. Bitte versuche es erneut.",
    "notFound": "Ressource nicht gefunden.",
    "apiKeyMissing": "API-Schlüssel für Modell nicht gefunden",
    "modelNotFound": "Modell nicht gefunden",
    "appNotFound": "Anwendung nicht gefunden",
    "missingRequiredFields": "Erforderliche Felder fehlen:"
  },
  "languages": {
    "en": "Englisch",
    "de": "Deutsch"
  },
  "appConfig": {
    "title": "Konfiguration",
    "save": "Speichern",
    "cancel": "Abbrechen",
    "defaultModel": "Standardmodell",
    "temperature": "Temperatur",
    "temperatureDescription": "Steuert die Zufälligkeit: Niedrigere Werte sind deterministischer, höhere Werte sind kreativer.",
    "systemPrompt": "System-Prompt",
    "systemPromptDescription": "Anweisungen für die KI zu Beginn des Gesprächs.",
    "markdown": "Markdown",
    "plainText": "Klartext",
    "json": "JSON"
  },
  "chatMessage": {
    "user": "Du",
    "assistant": "Assistent",
    "system": "System",
    "copy": "Kopieren",
    "copied": "Kopiert!",
    "edit": "Bearbeiten"
  },
  "errors": {
    "fetchFailed": "Daten konnten nicht abgerufen werden",
    "sendFailed": "Nachricht konnte nicht gesendet werden",
    "configSaveFailed": "Konfiguration konnte nicht gespeichert werden",
    "imageUploadDisabled": "Bild-Upload wird vom ausgewählten Modell nicht unterstützt. Bitte wählen Sie ein anderes Modell oder laden Sie stattdessen eine Textdatei hoch.",
    "fileUploadDisabled": "Datei-Upload ist für diese Anwendung deaktiviert."
  },
  "serverErrors": {
    "appNotFound": "Anwendung nicht gefunden",
    "modelNotFound": "Modell nicht gefunden",
    "missingRequiredFields": "Erforderliche Felder fehlen",
    "messagesRequired": "Nachrichten-Array ist erforderlich",
    "missingSessionId": "Sitzungs-ID ist erforderlich",
    "chatSessionNotFound": "Chat-Sitzung nicht gefunden",
    "missingFeedbackFields": "Erforderliche Felder fehlen: messageId, appId, chatId und rating sind erforderlich",
    "apiKeyNotFound": "API-Schlüssel nicht gefunden für Anbieter: {provider}",
    "invalidProvider": "Ungültiger Anbieter: {provider}",
    "invalidModel": "Ungültiges Modell: {model}",
    "internalError": "Interner Serverfehler",
    "authenticationFailed": "Authentifizierung fehlgeschlagen für {provider} API. Bitte überprüfen Sie Ihren API-Schlüssel.",
    "rateLimitExceeded": "Ratelimit überschritten für {provider} API. Bitte versuchen Sie es später erneut.",
    "serviceError": "{provider} API-Dienstfehler. Der Dienst könnte Probleme haben.",
    "requestTimeout": "Anforderung nach {timeout} Sekunden abgelaufen. Das Modell könnte unter hoher Last stehen.",
    "llmApiError": "LLM-API-Anfrage fehlgeschlagen mit Status {status}",
    "responseStreamError": "Fehler bei der Verarbeitung des Antwortstreams: {error}",
    "connectionRefused": "Verbindung verweigert beim Versuch, auf die {provider} API für Modell {model} zuzugreifen. Bitte überprüfen Sie Ihre Verbindung oder Serverkonfiguration.",
    "unauthorized": "Ungültiger API-Schlüssel",
    "modelAccessDenied": "API-Schlüssel darf dieses Modell nicht verwenden"
  },
  "toolErrors": {
    "MISSING_URL": "URL-Parameter ist erforderlich.",
    "INVALID_URL": "Ungültige URL.",
    "UNSUPPORTED_PROTOCOL": "Nur HTTP- und HTTPS-URLs werden unterstützt.",
    "PAGE_NOT_FOUND": "Seite wurde nicht gefunden.",
    "AUTH_REQUIRED": "Authentifizierung ist für diese Seite erforderlich.",
    "FETCH_ERROR": "Webseite konnte nicht abgerufen werden.",
    "CONTENT_NOT_FOUND": "Konnte keinen Seiteninhalt finden.",
    "TIMEOUT": "Zeitüberschreitung beim Laden der Webseite.",
    "TLS_ERROR": "Zertifikatsfehler aufgetreten. Bitte Administrator kontaktieren.",
    "EXTRACTION_FAILED": "Fehler beim Extrahieren des Inhalts."
  },
  "responseStyles": {
    "title": "Antwortstil",
    "keep": "Original beibehalten",
    "normal": "Normal",
    "concise": "Prägnant",
    "formal": "Formal",
    "explanatory": "Erklärend",
    "creative": "Kreativ",
    "persuasive": "Überzeugend",
    "humorous": "Humorvoll",
    "empathetic": "Einfühlsam",
    "friendly": "Freundlich",
    "technical": "Technisch",
    "casual": "Locker",
    "detailed": "Detailliert",
    "analytical": "Analytisch",
    "assertive": "Bestimmt",
    "descriptions": {
      "keep": "Behalte den ursprünglichen Stil des Textes bei.",
      "normal": "Liefere ausgewogene Standardantworten.",
      "concise": "Liefere kürzere und direktere Antworten. Sei kurz und präzise.",
      "formal": "Liefere klare, professionelle und formelle Antworten in gehobener Sprache.",
      "explanatory": "Liefere lehrreiche Antworten, die Konzepte klar erklären, als würdest du einen Schüler unterrichten.",
      "creative": "Liefere fantasievolle und künstlerische Antworten unter Verwendung von Metaphern und Analogien.",
      "persuasive": "Liefere überzeugende Antworten mit rhetorischen Techniken.",
      "humorous": "Liefere unterhaltsame und lustige Antworten mit Witzen und Wortspielen.",
      "empathetic": "Liefere mitfühlende und verständnisvolle Antworten, die Empathie und Unterstützung zeigen.",
      "friendly": "Liefere warme und zugängliche Antworten in einem freundlichen Ton.",
      "technical": "Liefere detaillierte und präzise Antworten unter Verwendung technischer Sprache.",
      "casual": "Liefere entspannte und informelle Antworten in Alltagssprache.",
      "detailed": "Liefere gründliche und umfassende Antworten, die alle Aspekte des Themas abdecken.",
      "analytical": "Liefere logische und kritische Antworten, die das Thema tiefgehend analysieren.",
      "assertive": "Liefere selbstbewusste und starke Antworten mit einer klaren Position."
    }
  },
  "disclaimer": {
    "title": "Haftungsausschluss",
    "accept": "Ich verstehe",
    "versionInfo": "Version {{version}}, Zuletzt aktualisiert: {{date}}"
  },
  "canvas": {
    "toolbox": {
      "aiWriting": "KI-Schreiben",
      "textEditing": "Textbearbeitung",
      "toneStyle": "Ton & Stil",
      "utilities": "Dienstprogramme"
    },
    "continue": "Weiterschreiben",
    "summarize": "Zusammenfassen",
    "outline": "Gliederung erstellen",
    "expand": "Erweitern",
    "condense": "Verdichten",
    "paraphrase": "Umformulieren",
    "clarify": "Klarstellen",
    "formal": "Formell",
    "casual": "Lässig",
    "professional": "Professionell",
    "creative": "Kreativ",
    "translate": "Übersetzen",
    "grammar": "Grammatik",
    "format": "Formatieren"
  },
  "admin": {
    "translateField": "Übersetzen",
    "common": {
      "enableAll": "Alle aktivieren",
      "disableAll": "Alle deaktivieren"
    },
    "apps": {
      "wizard": {
        "ai": {
          "language": "Sprache",
          "loadingPrompt": "Lade Prompt-Konfiguration...",
          "error": {
            "parse": "Generierte Konfiguration konnte nicht gelesen werden",
            "generate": "Konfiguration konnte nicht generiert werden",
            "network": "Netzwerkfehler bei der Generierung der App"
          }
        }
      }
    },
    "models": {
      "edit": {
        "title": "Modell bearbeiten",
        "titleNew": "Neues Modell erstellen",
        "subtitle": "Modellkonfiguration für {{name}} verwalten",
        "subtitleNew": "Eine neue KI-Modellkonfiguration erstellen",
        "backToModels": "Zurück zu Modellen",
        "basicInfo": "Grundlegende Informationen",
        "basicInfoDesc": "Grundlegende Informationen über das Modell",
        "configuration": "Konfiguration",
        "configurationDesc": "Erweiterte Konfigurationsoptionen für das Modell",
        "requiredFields": "Bitte füllen Sie alle erforderlichen Felder aus",
        "saving": "Speichern...",
        "createModel": "Modell erstellen",
        "saveChanges": "Änderungen speichern",
        "usageStats": "Nutzungsstatistiken",
        "noUsageData": "Keine Nutzungsdaten verfügbar",
        "appsUsingModel": "Apps, die dieses Modell verwenden",
        "noApps": "Derzeit verwenden keine Apps dieses Modell",
        "success": "Modell erfolgreich {{action}}!",
        "successCreated": "erstellt",
        "successUpdated": "aktualisiert"
      },
      "fields": {
        "id": "Modell-ID",
        "name": "Name",
        "description": "Beschreibung",
        "provider": "Anbieter",
        "modelId": "API-Modell-ID",
        "url": "API-URL",
        "tokenLimit": "Token-Limit",
        "concurrency": "Gleichzeitigkeit",
        "requestDelay": "Anfrageverzögerung (ms)",
        "supportsTools": "Unterstützt Werkzeuge",
        "enabled": "Aktiviert",
        "defaultModel": "Standardmodell"
      },
      "placeholders": {
        "selectProvider": "Anbieter auswählen",
        "apiModelId": "z.B. gpt-4, claude-3-sonnet",
        "apiUrl": "z.B. https://api.openai.com/v1/chat/completions"
      },
      "hints": {
        "modelId": "Eindeutige Kennung für diese Modellkonfiguration",
        "apiModelId": "Die in API-Aufrufen an den Anbieter verwendete Modell-ID"
      },
      "status": {
        "enabled": "Aktiviert",
        "disabled": "Deaktiviert"
      },
      "details": {
        "messages": "Nachrichten",
        "tokens": "Token",
        "editModel": "Modelldetails bearbeiten"
      },
      "table": {
        "status": "Status"
      },
      "actions": {
        "clone": "Klonen",
        "delete": "Löschen"
      }
    },
    "prompts": {
      "clone": "Klonen",
      "delete": "Löschen",
      "edit": "Bearbeiten"
    },
    "pages": {
      "title": "Seitenverwaltung",
      "subtitle": "Statische Seiten der Anwendung verwalten",
      "create": "Seite erstellen",
      "actions": "Aktionen",
      "access": "Zugriff",
      "fields": {
        "id": "Seiten-ID",
        "title": "Titel",
        "content": "Inhalt",
        "idRequired": "ID ist erforderlich",
        "authRequired": "Authentifizierung erforderlich",
        "allowedGroups": "Erlaubte Gruppen (kommagetrennt, '*' = alle)"
      },
      "confirmDelete": "Möchten Sie diese Seite wirklich löschen?"
    }
  },
<<<<<<< HEAD
  "tools": {
    "braveSearch": {
      "name": "Brave Web- / Internetsuche",
      "description": "Durchsuchen Sie das Web / Internet mit Brave für aktuelle Informationen. Verwenden Sie den 'query' Parameter mit Ihren Suchbegriffen.",
      "parameters": {
        "query": "Die Suchanfrage oder Suchbegriffe für die Websuche. Beispiel: 'neueste KI-Nachrichten' oder 'Python Programmier-Tutorial'"
      }
    },
    "tavilySearch": {
      "name": "Tavily Websuche",
      "description": "Durchsuchen Sie das Web mit der Tavily API. Verwenden Sie den 'query' Parameter mit Ihren Suchbegriffen.",
      "parameters": {
        "query": "Die Suchanfrage oder Suchbegriffe für die Websuche. Beispiel: 'neueste KI-Nachrichten' oder 'Python Programmier-Tutorial'",
        "search_depth": "Suchtiefe",
        "max_results": "Maximale Anzahl der zurückzugebenden Suchergebnisse"
      }
    },
    "webContentExtractor": {
      "name": "Web-Inhalts-Extraktor",
      "description": "Extrahieren Sie saubere, lesbare Inhalte von einer URL. Dies können Inhalte wie PDFs oder Webseiten sein, wobei Werbung, Kopfzeilen, Fußzeilen und andere Nicht-Inhaltselemente entfernt werden. Verwenden Sie den 'url' Parameter mit einer gültigen HTTP/HTTPS-URL.",
      "parameters": {
        "url": "Die vollständige URL der Webseite, von der Inhalte extrahiert werden sollen. Muss eine gültige HTTP- oder HTTPS-URL sein. Beispiel: 'https://example.com/artikel'",
        "maxLength": "Maximale Länge der extrahierten Inhalte in Zeichen (Standard: 5000)",
        "ignoreSSL": "Ungültige HTTPS-Zertifikate ignorieren (Standard: false, vom Administrator konfigurierbar)"
      }
    },
    "enhancedWebSearch": {
      "name": "Erweiterte Websuche mit Inhalten",
      "description": "Führt eine Websuche durch und extrahiert automatisch vollständige Inhalte aus den Top-Ergebnissen für umfassende Informationsbeschaffung. Perfekt für 'Chat mit Web'-Funktionalität. Verwenden Sie den 'query' Parameter mit Ihren Suchbegriffen.",
      "parameters": {
        "query": "Die Suchanfrage oder Suchbegriffe für die Websuche. Beispiel: 'Trends der künstlichen Intelligenz 2024' oder 'beste Programmiersprachen'",
        "extractContent": "Ob vollständige Inhalte aus Suchergebnissen extrahiert werden sollen (Standard: true)",
        "maxResults": "Maximale Anzahl der zu verarbeitenden und zu extrahierenden Suchergebnisse (Standard: 3)",
        "contentMaxLength": "Maximale Länge der extrahierten Inhalte pro Seite in Zeichen (Standard: 3000)"
      }
    },
    "deepResearch": {
      "name": "Tiefgehende Recherche",
      "description": "Führen Sie iterative Webrecherchen mit Fortschrittsupdates über SSE-Ereignisse durch.",
      "parameters": {
        "query": "Erste Suchanfrage",
        "maxRounds": "Anzahl der Suchiterationen",
        "maxResults": "Anzahl der pro Runde zu verarbeitenden Ergebnisse",
        "contentMaxLength": "Maximale Länge der extrahierten Inhalte pro Seite",
        "chatId": "Chat-Sitzungs-ID"
      }
    },
    "researchPlanner": {
      "name": "Recherche-Planer",
      "description": "Zerlegen Sie ein Forschungsthema in verschiedene investigative Aufgaben",
      "parameters": {
        "question": "Forschungsthema",
        "teamSize": "Anzahl der zu generierenden Aufgaben",
        "soundBites": "Zusätzlicher Kontext"
      }
    },
    "evaluator": {
      "name": "Antwort-Bewerter",
      "description": "Bewerten Sie Antworten auf Bestimmtheit, Aktualität und Vollständigkeit.",
      "parameters": {
        "question": "Ursprüngliche Benutzerfrage",
        "answer": "Entwurfsantwort zur Bewertung",
        "model": "Modell-ID für die Bewertung"
      }
    },
    "queryRewriter": {
      "name": "Anfragen-Umschreiber",
      "description": "Schreiben Sie Benutzersuchanfragen in optimierte Varianten um.",
      "parameters": {
        "query": "Suchanfrage zum Umschreiben",
        "think": "Benutzermotivation",
        "context": "Optionaler Kontext",
        "model": "Modell-ID"
      }
    },
    "playwrightScreenshot": {
      "name": "Website-Screenshot (Playwright)",
      "description": "Erstellen Sie einen Screenshot oder PDF einer Webseite mit Playwright.",
      "parameters": {
        "url": "Ziel-URL",
        "format": "Ausgabeformat (png oder pdf)",
        "fullPage": "Ganze Seite oder nur sichtbaren Bereich erfassen"
      }
    },
    "answerReducer": {
      "name": "Antwort-Reduzierer",
      "description": "Führen Sie mehrere Textpassagen zu einem einzigen prägnanten Artikel zusammen.",
      "parameters": {
        "answers": "Zu vereinende Texte"
      }
    },
    "seleniumScreenshot": {
      "name": "Website-Screenshot (Selenium)",
      "description": "Erstellen Sie einen Screenshot oder PDF einer Webseite mit Selenium.",
      "parameters": {
        "url": "Ziel-URL",
        "format": "Ausgabeformat (png oder pdf)",
        "fullPage": "Ganze Seite oder nur sichtbaren Bereich erfassen"
      }
    },
    "entraPeopleSearch": {
      "name": "Entra Personensuche",
      "description": "Durchsuchen Sie das Unternehmensverzeichnis nach Personen und Teams",
      "functions": {
        "findUser": {
          "description": "Einen Benutzer nach Name oder E-Mail finden",
          "parameters": {
            "name": "Benutzername oder E-Mail"
          }
        },
        "getAllUserDetails": {
          "description": "Alle Details für einen Benutzer abrufen",
          "parameters": {
            "userId": "Benutzerkennung"
          }
        },
        "getUserManager": {
          "description": "Den direkten Vorgesetzten eines Benutzers abrufen",
          "parameters": {
            "userId": "Benutzerkennung"
          }
        },
        "getUserGroups": {
          "description": "Teams auflisten, denen der Benutzer angehört",
          "parameters": {
            "userId": "Benutzerkennung"
          }
        },
        "getTeamMembers": {
          "description": "Mitglieder eines Teams abrufen",
          "parameters": {
            "teamId": "Team-Kennung"
          }
        },
        "getUserPhotoBase64": {
          "description": "Profilbild eines Benutzers als Base64 abrufen",
          "parameters": {
            "userId": "Benutzerkennung"
          }
        }
      }
    },
    "iFinder": {
      "name": "iFinder Dokumentenverwaltung",
      "description": "Umfassende Dokumentensuche, Inhaltsabruf und -verwaltung für das iFinder-System",
      "functions": {
        "search": {
          "description": "Nach Dokumenten im iFinder-System suchen",
          "parameters": {
            "query": "Suchanfrage zum Finden von Dokumenten in iFinder. Beispiel: 'Vertragsvorschläge' oder 'technische Dokumentation'",
            "maxResults": "Maximale Anzahl der zurückzugebenden Suchergebnisse (Standard: 10, max: 100)",
            "searchProfile": "Suchprofil-ID (optional, verwendet Standard wenn nicht angegeben)",
            "returnFields": "In Suchergebnissen zurückzugebende Felder (optional)"
          }
        },
        "getContent": {
          "description": "Dokumentinhalt aus iFinder für LLM-Verarbeitung abrufen",
          "parameters": {
            "documentId": "Dokument-ID für die Inhalte abgerufen werden sollen. Beispiel: 'doc123456'",
            "searchProfile": "Suchprofil-ID (optional, verwendet Standard wenn nicht angegeben)",
            "maxLength": "Maximale Inhaltslänge in Zeichen (Standard: 50000)"
          }
        },
        "getMetadata": {
          "description": "Detaillierte Metadaten für ein spezifisches Dokument aus iFinder abrufen",
          "parameters": {
            "documentId": "Dokument-ID für die Metadaten abgerufen werden sollen. Beispiel: 'doc123456'",
            "searchProfile": "Suchprofil-ID (optional, verwendet Standard wenn nicht angegeben)"
          }
        }
      }
    }
=======
  "components": {
    "uploader": {
      "imageSelected": "Bild ausgewählt",
      "fileSelected": "Datei ausgewählt und verarbeitet",
      "processing": "Datei wird verarbeitet...",
      "uploadFile": "Datei hochladen",
      "supportedFormats": "Unterstützt: {{formats}} (max {{maxSize}}MB)"
    }
  },
  "feedback": {
    "ratingHeading": "Bewerte diese Antwort",
    "commentPlaceholder": "Erzähle uns mehr über deine Bewertung (optional)",
    "rated": "Bewertet",
    "sendFeedback": "Feedback senden",
    "thankYou": "Danke für dein Feedback!"
>>>>>>> be26d24f
  }
}<|MERGE_RESOLUTION|>--- conflicted
+++ resolved
@@ -418,180 +418,6 @@
       "confirmDelete": "Möchten Sie diese Seite wirklich löschen?"
     }
   },
-<<<<<<< HEAD
-  "tools": {
-    "braveSearch": {
-      "name": "Brave Web- / Internetsuche",
-      "description": "Durchsuchen Sie das Web / Internet mit Brave für aktuelle Informationen. Verwenden Sie den 'query' Parameter mit Ihren Suchbegriffen.",
-      "parameters": {
-        "query": "Die Suchanfrage oder Suchbegriffe für die Websuche. Beispiel: 'neueste KI-Nachrichten' oder 'Python Programmier-Tutorial'"
-      }
-    },
-    "tavilySearch": {
-      "name": "Tavily Websuche",
-      "description": "Durchsuchen Sie das Web mit der Tavily API. Verwenden Sie den 'query' Parameter mit Ihren Suchbegriffen.",
-      "parameters": {
-        "query": "Die Suchanfrage oder Suchbegriffe für die Websuche. Beispiel: 'neueste KI-Nachrichten' oder 'Python Programmier-Tutorial'",
-        "search_depth": "Suchtiefe",
-        "max_results": "Maximale Anzahl der zurückzugebenden Suchergebnisse"
-      }
-    },
-    "webContentExtractor": {
-      "name": "Web-Inhalts-Extraktor",
-      "description": "Extrahieren Sie saubere, lesbare Inhalte von einer URL. Dies können Inhalte wie PDFs oder Webseiten sein, wobei Werbung, Kopfzeilen, Fußzeilen und andere Nicht-Inhaltselemente entfernt werden. Verwenden Sie den 'url' Parameter mit einer gültigen HTTP/HTTPS-URL.",
-      "parameters": {
-        "url": "Die vollständige URL der Webseite, von der Inhalte extrahiert werden sollen. Muss eine gültige HTTP- oder HTTPS-URL sein. Beispiel: 'https://example.com/artikel'",
-        "maxLength": "Maximale Länge der extrahierten Inhalte in Zeichen (Standard: 5000)",
-        "ignoreSSL": "Ungültige HTTPS-Zertifikate ignorieren (Standard: false, vom Administrator konfigurierbar)"
-      }
-    },
-    "enhancedWebSearch": {
-      "name": "Erweiterte Websuche mit Inhalten",
-      "description": "Führt eine Websuche durch und extrahiert automatisch vollständige Inhalte aus den Top-Ergebnissen für umfassende Informationsbeschaffung. Perfekt für 'Chat mit Web'-Funktionalität. Verwenden Sie den 'query' Parameter mit Ihren Suchbegriffen.",
-      "parameters": {
-        "query": "Die Suchanfrage oder Suchbegriffe für die Websuche. Beispiel: 'Trends der künstlichen Intelligenz 2024' oder 'beste Programmiersprachen'",
-        "extractContent": "Ob vollständige Inhalte aus Suchergebnissen extrahiert werden sollen (Standard: true)",
-        "maxResults": "Maximale Anzahl der zu verarbeitenden und zu extrahierenden Suchergebnisse (Standard: 3)",
-        "contentMaxLength": "Maximale Länge der extrahierten Inhalte pro Seite in Zeichen (Standard: 3000)"
-      }
-    },
-    "deepResearch": {
-      "name": "Tiefgehende Recherche",
-      "description": "Führen Sie iterative Webrecherchen mit Fortschrittsupdates über SSE-Ereignisse durch.",
-      "parameters": {
-        "query": "Erste Suchanfrage",
-        "maxRounds": "Anzahl der Suchiterationen",
-        "maxResults": "Anzahl der pro Runde zu verarbeitenden Ergebnisse",
-        "contentMaxLength": "Maximale Länge der extrahierten Inhalte pro Seite",
-        "chatId": "Chat-Sitzungs-ID"
-      }
-    },
-    "researchPlanner": {
-      "name": "Recherche-Planer",
-      "description": "Zerlegen Sie ein Forschungsthema in verschiedene investigative Aufgaben",
-      "parameters": {
-        "question": "Forschungsthema",
-        "teamSize": "Anzahl der zu generierenden Aufgaben",
-        "soundBites": "Zusätzlicher Kontext"
-      }
-    },
-    "evaluator": {
-      "name": "Antwort-Bewerter",
-      "description": "Bewerten Sie Antworten auf Bestimmtheit, Aktualität und Vollständigkeit.",
-      "parameters": {
-        "question": "Ursprüngliche Benutzerfrage",
-        "answer": "Entwurfsantwort zur Bewertung",
-        "model": "Modell-ID für die Bewertung"
-      }
-    },
-    "queryRewriter": {
-      "name": "Anfragen-Umschreiber",
-      "description": "Schreiben Sie Benutzersuchanfragen in optimierte Varianten um.",
-      "parameters": {
-        "query": "Suchanfrage zum Umschreiben",
-        "think": "Benutzermotivation",
-        "context": "Optionaler Kontext",
-        "model": "Modell-ID"
-      }
-    },
-    "playwrightScreenshot": {
-      "name": "Website-Screenshot (Playwright)",
-      "description": "Erstellen Sie einen Screenshot oder PDF einer Webseite mit Playwright.",
-      "parameters": {
-        "url": "Ziel-URL",
-        "format": "Ausgabeformat (png oder pdf)",
-        "fullPage": "Ganze Seite oder nur sichtbaren Bereich erfassen"
-      }
-    },
-    "answerReducer": {
-      "name": "Antwort-Reduzierer",
-      "description": "Führen Sie mehrere Textpassagen zu einem einzigen prägnanten Artikel zusammen.",
-      "parameters": {
-        "answers": "Zu vereinende Texte"
-      }
-    },
-    "seleniumScreenshot": {
-      "name": "Website-Screenshot (Selenium)",
-      "description": "Erstellen Sie einen Screenshot oder PDF einer Webseite mit Selenium.",
-      "parameters": {
-        "url": "Ziel-URL",
-        "format": "Ausgabeformat (png oder pdf)",
-        "fullPage": "Ganze Seite oder nur sichtbaren Bereich erfassen"
-      }
-    },
-    "entraPeopleSearch": {
-      "name": "Entra Personensuche",
-      "description": "Durchsuchen Sie das Unternehmensverzeichnis nach Personen und Teams",
-      "functions": {
-        "findUser": {
-          "description": "Einen Benutzer nach Name oder E-Mail finden",
-          "parameters": {
-            "name": "Benutzername oder E-Mail"
-          }
-        },
-        "getAllUserDetails": {
-          "description": "Alle Details für einen Benutzer abrufen",
-          "parameters": {
-            "userId": "Benutzerkennung"
-          }
-        },
-        "getUserManager": {
-          "description": "Den direkten Vorgesetzten eines Benutzers abrufen",
-          "parameters": {
-            "userId": "Benutzerkennung"
-          }
-        },
-        "getUserGroups": {
-          "description": "Teams auflisten, denen der Benutzer angehört",
-          "parameters": {
-            "userId": "Benutzerkennung"
-          }
-        },
-        "getTeamMembers": {
-          "description": "Mitglieder eines Teams abrufen",
-          "parameters": {
-            "teamId": "Team-Kennung"
-          }
-        },
-        "getUserPhotoBase64": {
-          "description": "Profilbild eines Benutzers als Base64 abrufen",
-          "parameters": {
-            "userId": "Benutzerkennung"
-          }
-        }
-      }
-    },
-    "iFinder": {
-      "name": "iFinder Dokumentenverwaltung",
-      "description": "Umfassende Dokumentensuche, Inhaltsabruf und -verwaltung für das iFinder-System",
-      "functions": {
-        "search": {
-          "description": "Nach Dokumenten im iFinder-System suchen",
-          "parameters": {
-            "query": "Suchanfrage zum Finden von Dokumenten in iFinder. Beispiel: 'Vertragsvorschläge' oder 'technische Dokumentation'",
-            "maxResults": "Maximale Anzahl der zurückzugebenden Suchergebnisse (Standard: 10, max: 100)",
-            "searchProfile": "Suchprofil-ID (optional, verwendet Standard wenn nicht angegeben)",
-            "returnFields": "In Suchergebnissen zurückzugebende Felder (optional)"
-          }
-        },
-        "getContent": {
-          "description": "Dokumentinhalt aus iFinder für LLM-Verarbeitung abrufen",
-          "parameters": {
-            "documentId": "Dokument-ID für die Inhalte abgerufen werden sollen. Beispiel: 'doc123456'",
-            "searchProfile": "Suchprofil-ID (optional, verwendet Standard wenn nicht angegeben)",
-            "maxLength": "Maximale Inhaltslänge in Zeichen (Standard: 50000)"
-          }
-        },
-        "getMetadata": {
-          "description": "Detaillierte Metadaten für ein spezifisches Dokument aus iFinder abrufen",
-          "parameters": {
-            "documentId": "Dokument-ID für die Metadaten abgerufen werden sollen. Beispiel: 'doc123456'",
-            "searchProfile": "Suchprofil-ID (optional, verwendet Standard wenn nicht angegeben)"
-          }
-        }
-      }
-    }
-=======
   "components": {
     "uploader": {
       "imageSelected": "Bild ausgewählt",
@@ -607,6 +433,5 @@
     "rated": "Bewertet",
     "sendFeedback": "Feedback senden",
     "thankYou": "Danke für dein Feedback!"
->>>>>>> be26d24f
   }
 }