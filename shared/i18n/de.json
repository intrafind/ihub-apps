--- conflicted
+++ resolved
@@ -303,14 +303,11 @@
     "format": "Formatieren"
   },
   "admin": {
-<<<<<<< HEAD
     "translateField": "Übersetzen",
-=======
     "common": {
       "enableAll": "Alle aktivieren",
       "disableAll": "Alle deaktivieren"
-    },
->>>>>>> f0a01208
+    },    
     "apps": {
       "wizard": {
         "ai": {
