<<<<<<< HEAD
import React, { useEffect, useState, useMemo } from 'react';
import { useTranslation } from 'react-i18next';
import { useNavigate } from 'react-router-dom';
import Icon from '../components/Icon';
import AdminAuth from '../components/AdminAuth';
import AdminNavigation from '../components/AdminNavigation';
import { makeAdminApiCall } from '../api/adminApi';
import ShortLinkDetailsPopup from '../components/ShortLinkDetailsPopup';
=======
import React, { useEffect, useState, useMemo } from "react";
import { useTranslation } from "react-i18next";
import Icon from "../components/Icon";
import AdminAuth from "../components/AdminAuth";
import AdminNavigation from "../components/AdminNavigation";
import { makeAdminApiCall } from "../api/adminApi";
import ShortLinkDetailsPopup from "../components/ShortLinkDetailsPopup";
>>>>>>> 1a6852a1

const AdminShortLinks = () => {
  const { t } = useTranslation();
  const navigate = useNavigate();
  const [links, setLinks] = useState([]);
  const [loading, setLoading] = useState(true);
  const [error, setError] = useState(null);
  const [appIdFilter, setAppIdFilter] = useState("");
  const [userFilter, setUserFilter] = useState("");
  const [selectedLink, setSelectedLink] = useState(null);
  const [showDetails, setShowDetails] = useState(false);
  const [sortField, setSortField] = useState("createdAt");
  const [sortDir, setSortDir] = useState("desc");

  const loadLinks = async () => {
    try {
      setLoading(true);
      const params = new URLSearchParams();
      if (appIdFilter) params.set("appId", appIdFilter);
      if (userFilter) params.set("userId", userFilter);
      const response = await makeAdminApiCall(
        `/api/shortlinks?${params.toString()}`,
      );
      const data = await response.json();
      setLinks(data);
    } catch (e) {
      setError(e.message);
    } finally {
      setLoading(false);
    }
  };

  useEffect(() => {
    loadLinks();
  }, []);

  const handleDelete = async (code) => {
    if (
      !window.confirm(t("admin.shortlinks.deleteConfirm", "Delete this link?"))
    )
      return;
    try {
      await makeAdminApiCall(`/api/shortlinks/${code}`, { method: "DELETE" });
      setLinks((l) => l.filter((link) => link.code !== code));
    } catch (e) {
      setError(e.message);
    }
  };

  const handleRowClick = (link) => {
    setSelectedLink(link);
    setShowDetails(true);
  };

  const handleSort = (field) => {
    if (sortField === field) {
      setSortDir((dir) => (dir === "asc" ? "desc" : "asc"));
    } else {
      setSortField(field);
      setSortDir("asc");
    }
  };

  const sortedLinks = useMemo(() => {
    const list = [...links];
    const compare = (a, b) => {
      let x = a[sortField];
      let y = b[sortField];
      if (x === undefined || x === null) x = "";
      if (y === undefined || y === null) y = "";
      if (sortField === "usage") {
        return sortDir === "asc" ? x - y : y - x;
      }
      if (sortField === "createdAt" || sortField === "expiresAt") {
        x = x ? new Date(x).getTime() : 0;
        y = y ? new Date(y).getTime() : 0;
        return sortDir === "asc" ? x - y : y - x;
      }
      return sortDir === "asc"
        ? String(x).localeCompare(String(y))
        : String(y).localeCompare(String(x));
    };
    return list.sort(compare);
  }, [links, sortField, sortDir]);

  if (loading) {
    return (
      <div className="flex justify-center items-center h-64">
        <div className="animate-spin rounded-full h-8 w-8 border-b-2 border-indigo-600"></div>
      </div>
    );
  }

  if (error) {
    return (
      <div className="bg-red-50 border border-red-200 rounded-md p-4">
        <div className="flex">
          <Icon name="exclamation-triangle" className="h-5 w-5 text-red-400" />
          <div className="ml-3">
            <h3 className="text-sm font-medium text-red-800">
              {t("admin.shortlinks.loadError", "Error loading short links")}
            </h3>
            <p className="mt-1 text-sm text-red-700">{error}</p>
            <button
              onClick={() => window.location.reload()}
              className="mt-2 text-sm text-red-600 hover:text-red-500"
            >
              {t("common.retry", "Retry")}
            </button>
          </div>
        </div>
      </div>
    );
  }

  return (
    <AdminAuth>
      <div>
        <AdminNavigation />
        <div className="max-w-7xl mx-auto px-4 sm:px-6 lg:px-8 py-8">
          <div className="sm:flex sm:items-center">
            <div className="sm:flex-auto">
              <h1 className="text-2xl font-semibold text-gray-900">
                {t("admin.shortlinks.title", "Short Links Management")}
              </h1>
              <p className="mt-2 text-sm text-gray-700">
                {t(
                  "admin.shortlinks.subtitle",
                  "Manage and monitor short links for your applications",
                )}
              </p>
            </div>
            <div className="mt-4 sm:mt-0 sm:ml-16 sm:flex-none">
              <button
                onClick={() => navigate('/admin/shortlinks/new')}
                className="inline-flex items-center justify-center rounded-md border border-transparent bg-indigo-600 px-4 py-2 text-sm font-medium text-white shadow-sm hover:bg-indigo-700 focus:outline-none focus:ring-2 focus:ring-indigo-500 focus:ring-offset-2 sm:w-auto"
              >
                <Icon name="plus" className="h-4 w-4 mr-2" />
                {t('admin.shortlinks.addNew', 'Add New Link')}
              </button>
            </div>
          </div>

          {/* Search and Filter */}
          <div className="mt-8 flex flex-col sm:flex-row gap-4">
            <div className="flex-1">
              <input
                type="text"
                className="block w-full px-3 py-2 border border-gray-300 rounded-md leading-5 bg-white placeholder-gray-500 focus:outline-none focus:placeholder-gray-400 focus:ring-1 focus:ring-indigo-500 focus:border-indigo-500 sm:text-sm"
                placeholder={t(
                  "admin.shortlinks.filterByAppId",
                  "Filter by App ID",
                )}
                value={appIdFilter}
                onChange={(e) => setAppIdFilter(e.target.value)}
              />
            </div>
            <div className="flex-1">
              <input
                type="text"
                className="block w-full px-3 py-2 border border-gray-300 rounded-md leading-5 bg-white placeholder-gray-500 focus:outline-none focus:placeholder-gray-400 focus:ring-1 focus:ring-indigo-500 focus:border-indigo-500 sm:text-sm"
                placeholder={t(
                  "admin.shortlinks.filterByUser",
                  "Filter by User",
                )}
                value={userFilter}
                onChange={(e) => setUserFilter(e.target.value)}
              />
            </div>
            <div className="sm:w-32">
              <button
                onClick={loadLinks}
                className="w-full inline-flex justify-center items-center px-4 py-2 border border-transparent text-sm font-medium rounded-md text-white bg-indigo-600 hover:bg-indigo-700 focus:outline-none focus:ring-2 focus:ring-offset-2 focus:ring-indigo-500"
              >
                {t("admin.shortlinks.filter", "Filter")}
              </button>
            </div>
          </div>

          {/* Short Links Table */}
          <div className="mt-8 flex flex-col">
            <div className="-my-2 -mx-4 overflow-x-auto sm:-mx-6 lg:-mx-8">
              <div className="inline-block min-w-full py-2 align-middle md:px-6 lg:px-8">
                <div className="overflow-hidden shadow ring-1 ring-black ring-opacity-5 md:rounded-lg">
                  <table className="min-w-full divide-y divide-gray-300">
                    <thead className="bg-gray-50">
                      <tr>
                        <th
                          scope="col"
                          onClick={() => handleSort("code")}
                          className="px-6 py-3 text-left text-xs font-medium text-gray-500 uppercase tracking-wider cursor-pointer"
                        >
                          {t("admin.shortlinks.code", "Code")}
                          {sortField === "code" && (
                            <Icon
                              name={
                                sortDir === "asc"
                                  ? "chevron-down"
                                  : "chevron-down"
                              }
                              className={`inline w-3 h-3 ml-1 transform ${sortDir === "asc" ? "" : "rotate-180"}`}
                            />
                          )}
                        </th>
                        <th
                          scope="col"
                          onClick={() => handleSort("appId")}
                          className="px-6 py-3 text-left text-xs font-medium text-gray-500 uppercase tracking-wider cursor-pointer"
                        >
                          {t("admin.shortlinks.appId", "App ID")}
                          {sortField === "appId" && (
                            <Icon
                              name={
                                sortDir === "asc"
                                  ? "chevron-down"
                                  : "chevron-down"
                              }
                              className={`inline w-3 h-3 ml-1 transform ${sortDir === "asc" ? "" : "rotate-180"}`}
                            />
                          )}
                        </th>
                        <th
                          scope="col"
                          onClick={() => handleSort("userId")}
                          className="px-6 py-3 text-left text-xs font-medium text-gray-500 uppercase tracking-wider cursor-pointer"
                        >
                          {t("admin.shortlinks.userId", "User ID")}
                          {sortField === "userId" && (
                            <Icon
                              name={
                                sortDir === "asc"
                                  ? "chevron-down"
                                  : "chevron-down"
                              }
                              className={`inline w-3 h-3 ml-1 transform ${sortDir === "asc" ? "" : "rotate-180"}`}
                            />
                          )}
                        </th>
                        <th
                          scope="col"
                          onClick={() => handleSort("usage")}
                          className="px-6 py-3 text-left text-xs font-medium text-gray-500 uppercase tracking-wider cursor-pointer"
                        >
                          {t("admin.shortlinks.usage", "Usage")}
                          {sortField === "usage" && (
                            <Icon
                              name={
                                sortDir === "asc"
                                  ? "chevron-down"
                                  : "chevron-down"
                              }
                              className={`inline w-3 h-3 ml-1 transform ${sortDir === "asc" ? "" : "rotate-180"}`}
                            />
                          )}
                        </th>
                        <th
                          scope="col"
                          className="px-6 py-3 text-left text-xs font-medium text-gray-500 uppercase tracking-wider"
                        >
                          {t("admin.shortlinks.createdAt", "Created")}
                        </th>
                        <th
                          scope="col"
                          onClick={() => handleSort("expiresAt")}
                          className="px-6 py-3 text-left text-xs font-medium text-gray-500 uppercase tracking-wider cursor-pointer"
                        >
                          {t("admin.shortlinks.expiresAt", "Expires")}
                          {sortField === "expiresAt" && (
                            <Icon
                              name={
                                sortDir === "asc"
                                  ? "chevron-down"
                                  : "chevron-down"
                              }
                              className={`inline w-3 h-3 ml-1 transform ${sortDir === "asc" ? "" : "rotate-180"}`}
                            />
                          )}
                        </th>
                        <th scope="col" className="relative px-6 py-3">
                          <span className="sr-only">
                            {t("admin.shortlinks.actions", "Actions")}
                          </span>
                        </th>
                      </tr>
                    </thead>
                    <tbody className="bg-white divide-y divide-gray-200">
                      {sortedLinks.map((link) => (
                        <tr
                          key={link.code}
                          className="hover:bg-gray-50 cursor-pointer"
                          onClick={() => handleRowClick(link)}
                        >
                          <td className="px-6 py-4 whitespace-nowrap">
                            <div className="flex items-center">
                              <div className="flex-shrink-0 h-8 w-8">
                                <div className="h-8 w-8 rounded-full bg-indigo-100 flex items-center justify-center">
                                  <Icon
                                    name="link"
                                    className="h-4 w-4 text-indigo-600"
                                  />
                                </div>
                              </div>
                              <div className="ml-4">
                                <div className="text-sm font-medium text-gray-900">
                                  {link.code}
                                </div>
                                <div className="text-sm text-gray-500">
                                  /s/{link.code}
                                </div>
                              </div>
                            </div>
                          </td>
                          <td className="px-6 py-4 whitespace-nowrap">
                            <span className="inline-flex items-center px-2.5 py-0.5 rounded-full text-xs font-medium bg-blue-100 text-blue-800">
                              {link.appId}
                            </span>
                          </td>
                          <td className="px-6 py-4 whitespace-nowrap text-sm text-gray-900">
                            {link.userId || "-"}
                          </td>
                          <td className="px-6 py-4 whitespace-nowrap text-sm text-gray-900">
                            {link.usage || 0}
                          </td>
                          <td className="px-6 py-4 whitespace-nowrap text-sm text-gray-900">
                            {link.createdAt
                              ? new Date(link.createdAt).toLocaleDateString()
                              : "-"}
                          </td>
                          <td className="px-6 py-4 whitespace-nowrap text-sm text-gray-900">
                            {link.expiresAt
                              ? new Date(link.expiresAt).toLocaleDateString()
                              : "-"}
                          </td>
                          <td
                            className="px-6 py-4 whitespace-nowrap text-right text-sm font-medium"
                            onClick={(e) => e.stopPropagation()}
                          >
                            <button
                              onClick={() => handleDelete(link.code)}
                              className="p-2 text-red-600 hover:bg-red-50 rounded-full"
                              title={t("admin.shortlinks.delete", "Delete")}
                            >
                              <Icon name="trash" className="h-4 w-4" />
                            </button>
                          </td>
                        </tr>
                      ))}
                    </tbody>
                  </table>
                </div>
              </div>
            </div>
          </div>

          {sortedLinks.length === 0 && (
            <div className="text-center py-12">
              <Icon name="link" className="mx-auto h-12 w-12 text-gray-400" />
              <h3 className="mt-2 text-sm font-medium text-gray-900">
                {t("admin.shortlinks.noLinks", "No short links found")}
              </h3>
              <p className="mt-1 text-sm text-gray-500">
                {t(
                  "admin.shortlinks.noLinksDesc",
                  "Short links will appear here when created by users.",
                )}
              </p>
            </div>
          )}
        </div>
      </div>
      <ShortLinkDetailsPopup
        link={selectedLink}
        isOpen={showDetails}
        onClose={() => setShowDetails(false)}
      />
    </AdminAuth>
  );
};

export default AdminShortLinks;<|MERGE_RESOLUTION|>--- conflicted
+++ resolved
@@ -1,4 +1,3 @@
-<<<<<<< HEAD
 import React, { useEffect, useState, useMemo } from 'react';
 import { useTranslation } from 'react-i18next';
 import { useNavigate } from 'react-router-dom';
@@ -7,15 +6,6 @@
 import AdminNavigation from '../components/AdminNavigation';
 import { makeAdminApiCall } from '../api/adminApi';
 import ShortLinkDetailsPopup from '../components/ShortLinkDetailsPopup';
-=======
-import React, { useEffect, useState, useMemo } from "react";
-import { useTranslation } from "react-i18next";
-import Icon from "../components/Icon";
-import AdminAuth from "../components/AdminAuth";
-import AdminNavigation from "../components/AdminNavigation";
-import { makeAdminApiCall } from "../api/adminApi";
-import ShortLinkDetailsPopup from "../components/ShortLinkDetailsPopup";
->>>>>>> 1a6852a1
 
 const AdminShortLinks = () => {
   const { t } = useTranslation();
