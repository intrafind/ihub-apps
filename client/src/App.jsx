import React from 'react';
import { BrowserRouter, Routes, Route } from 'react-router-dom';
import './App.css';
import Layout from './shared/components/Layout';
import AppsList from './features/apps/pages/AppsList';
import PromptsList from './features/prompts/pages/PromptsList';
import AppChat from './features/apps/pages/AppChat';
import AppCanvas from './features/canvas/pages/AppCanvas';
import NotFound from './pages/error/NotFound';
import Unauthorized from './pages/error/Unauthorized';
import Forbidden from './pages/error/Forbidden';
import ServerError from './pages/error/ServerError';
import UnifiedPage from './pages/UnifiedPage';
import WidgetPage from './pages/WidgetPage';
import AdminHome from './features/admin/pages/AdminHome';
import AdminUsageReports from './features/admin/pages/AdminUsageReports';
import AdminSystemPage from './features/admin/pages/AdminSystemPage';
import AdminAppsPage from './features/admin/pages/AdminAppsPage';
import AdminAppEditPage from './features/admin/pages/AdminAppEditPage';
import AdminShortLinks from './features/admin/pages/AdminShortLinks';
import AdminShortLinkEditPage from './features/admin/pages/AdminShortLinkEditPage';
import AdminModelEditPage from './features/admin/pages/AdminModelEditPage';
import AdminModelsPage from './features/admin/pages/AdminModelsPage';
import AdminPromptsPage from './features/admin/pages/AdminPromptsPage';
import AdminPromptEditPage from './features/admin/pages/AdminPromptEditPage';
import AdminPagesPage from './features/admin/pages/AdminPagesPage';
import AdminPageEditPage from './features/admin/pages/AdminPageEditPage';
import AdminAuthPage from './features/admin/pages/AdminAuthPage';
import AdminUsersPage from './features/admin/pages/AdminUsersPage';
import AdminGroupsPage from './features/admin/pages/AdminGroupsPage';
import AdminGroupEditPage from './features/admin/pages/AdminGroupEditPage';
import AdminUICustomization from './features/admin/pages/AdminUICustomization';
import AppProviders from './features/apps/components/AppProviders';
import { withSafeRoute } from './shared/components/SafeRoute';
import useSessionManagement from './shared/hooks/useSessionManagement';
import { useUIConfig } from './shared/contexts/UIConfigContext';
import { usePlatformConfig } from './shared/contexts/PlatformConfigContext';
import DocumentTitle from './shared/components/DocumentTitle';
import { AdminAuthProvider } from './features/admin/hooks/useAdminAuth';
import { AuthProvider } from './shared/contexts/AuthContext';
import { configureMarked } from './shared/components/MarkdownRenderer';
import TeamsWrapper from './features/teams/TeamsWrapper';
import TeamsAuthStart from './features/teams/TeamsAuthStart';
import TeamsAuthEnd from './features/teams/TeamsAuthEnd';

// Create safe versions of components that need error boundaries
const SafeAppsList = withSafeRoute(AppsList);
const SafeAppChat = withSafeRoute(AppChat);
const SafeAppCanvas = withSafeRoute(AppCanvas);
const SafeUnifiedPage = withSafeRoute(UnifiedPage);
const SafeWidgetPage = withSafeRoute(WidgetPage);
const SafeAdminHome = withSafeRoute(AdminHome);
const SafeAdminUsage = withSafeRoute(AdminUsageReports);
const SafeAdminSystem = withSafeRoute(AdminSystemPage);
const SafeAdminApps = withSafeRoute(AdminAppsPage);
const SafeAdminAppEdit = withSafeRoute(AdminAppEditPage);
const SafeAdminShortLinks = withSafeRoute(AdminShortLinks);
const SafeAdminShortLinkEdit = withSafeRoute(AdminShortLinkEditPage);
const SafeAdminModels = withSafeRoute(AdminModelsPage);
const SafeAdminModelEdit = withSafeRoute(AdminModelEditPage);
const SafeAdminPrompts = withSafeRoute(AdminPromptsPage);
const SafeAdminPromptEdit = withSafeRoute(AdminPromptEditPage);
const SafeAdminPages = withSafeRoute(AdminPagesPage);
const SafeAdminPageEdit = withSafeRoute(AdminPageEditPage);
const SafeAdminAuth = withSafeRoute(AdminAuthPage);
const SafeAdminUsers = withSafeRoute(AdminUsersPage);
const SafeAdminGroups = withSafeRoute(AdminGroupsPage);
const SafeAdminGroupEdit = withSafeRoute(AdminGroupEditPage);
const SafeAdminUICustomization = withSafeRoute(AdminUICustomization);
const SafePromptsList = withSafeRoute(PromptsList);

function App() {
  // Use the custom hook for session management
  useSessionManagement();
  const { uiConfig } = useUIConfig();
  const { platformConfig } = usePlatformConfig();
  const adminPages = platformConfig?.admin?.pages || {};
  const showAdminPage = key => adminPages[key] !== false;

  React.useEffect(() => {
    configureMarked();
  }, []);

  return (
    <AppProviders>
      <AuthProvider>
        <AdminAuthProvider>
          <TeamsWrapper>
            <BrowserRouter>
              {/* Document title management - must be inside Router for useLocation/useParams */}
              <DocumentTitle />

              <Routes>
                {/* Teams authentication routes */}
                <Route path="/teams/auth-start" element={<TeamsAuthStart />} />
                <Route path="/teams/auth-end" element={<TeamsAuthEnd />} />
                <Route path="/teams/tab" element={<Layout />}>
                  <Route index element={<SafeAppsList />} />
                </Route>

<<<<<<< HEAD
              {/* Regular application routes */}
              <Route path="/" element={<Layout />}>
                <Route index element={<SafeAppsList />} />
                {uiConfig?.promptsList?.enabled !== false && (
                  <Route path="prompts" element={<SafePromptsList />} />
                )}
                <Route path="apps/:appId" element={<SafeAppChat />} />
                <Route path="apps/:appId/canvas" element={<SafeAppCanvas />} />
                <Route path="pages/:pageId" element={<SafeUnifiedPage />} />
                {showAdminPage('home') && <Route path="admin" element={<SafeAdminHome />} />}
                {showAdminPage('usage') && (
                  <Route path="admin/usage" element={<SafeAdminUsage />} />
                )}
                {showAdminPage('system') && (
                  <Route path="admin/system" element={<SafeAdminSystem />} />
                )}
                {showAdminPage('apps') && <Route path="admin/apps" element={<SafeAdminApps />} />}
                {showAdminPage('apps') && (
                  <Route path="admin/apps/:appId" element={<SafeAdminAppEdit />} />
                )}
                {showAdminPage('shortlinks') && (
                  <Route path="admin/shortlinks" element={<SafeAdminShortLinks />} />
                )}
                {showAdminPage('shortlinks') && (
                  <Route path="admin/shortlinks/:code" element={<SafeAdminShortLinkEdit />} />
                )}
                {showAdminPage('models') && (
                  <Route path="admin/models" element={<SafeAdminModels />} />
                )}
                {showAdminPage('models') && (
                  <Route path="admin/models/:modelId" element={<SafeAdminModelEdit />} />
                )}
                {showAdminPage('pages') && (
                  <Route path="admin/pages" element={<SafeAdminPages />} />
                )}
                {showAdminPage('pages') && (
                  <Route path="admin/pages/:pageId" element={<SafeAdminPageEdit />} />
                )}
                {showAdminPage('prompts') && (
                  <Route path="admin/prompts" element={<SafeAdminPrompts />} />
                )}
                {showAdminPage('prompts') && (
                  <Route path="admin/prompts/:promptId" element={<SafeAdminPromptEdit />} />
                )}
                {showAdminPage('auth') && <Route path="admin/auth" element={<SafeAdminAuth />} />}
                {showAdminPage('users') && (
                  <Route path="admin/users" element={<SafeAdminUsers />} />
                )}
                {showAdminPage('groups') && (
                  <Route path="admin/groups" element={<SafeAdminGroups />} />
                )}
                {showAdminPage('groups') && (
                  <Route path="admin/groups/:groupId" element={<SafeAdminGroupEdit />} />
                )}
                {showAdminPage('ui') && (
                  <Route path="admin/ui" element={<SafeAdminUICustomization />} />
                )}
                <Route path="unauthorized" element={<Unauthorized />} />
                <Route path="forbidden" element={<Forbidden />} />
                <Route path="server-error" element={<ServerError />} />
                <Route path="*" element={<NotFound />} />
              </Route>
            </Routes>
          </BrowserRouter>
=======
                {/* Widget page should be outside of the regular Layout */}
                <Route path="/widget/chat" element={<SafeWidgetPage />} />

                {/* Regular application routes */}
                <Route path="/" element={<Layout />}>
                  <Route index element={<SafeAppsList />} />
                  {uiConfig?.promptsList?.enabled !== false && (
                    <Route path="prompts" element={<SafePromptsList />} />
                  )}
                  <Route path="apps/:appId" element={<SafeAppChat />} />
                  <Route path="apps/:appId/canvas" element={<SafeAppCanvas />} />
                  <Route path="pages/:pageId" element={<SafeUnifiedPage />} />
                  {showAdminPage('home') && <Route path="admin" element={<SafeAdminHome />} />}
                  {showAdminPage('usage') && (
                    <Route path="admin/usage" element={<SafeAdminUsage />} />
                  )}
                  {showAdminPage('system') && (
                    <Route path="admin/system" element={<SafeAdminSystem />} />
                  )}
                  {showAdminPage('apps') && <Route path="admin/apps" element={<SafeAdminApps />} />}
                  {showAdminPage('apps') && (
                    <Route path="admin/apps/:appId" element={<SafeAdminAppEdit />} />
                  )}
                  {showAdminPage('shortlinks') && (
                    <Route path="admin/shortlinks" element={<SafeAdminShortLinks />} />
                  )}
                  {showAdminPage('shortlinks') && (
                    <Route path="admin/shortlinks/:code" element={<SafeAdminShortLinkEdit />} />
                  )}
                  {showAdminPage('models') && (
                    <Route path="admin/models" element={<SafeAdminModels />} />
                  )}
                  {showAdminPage('models') && (
                    <Route path="admin/models/:modelId" element={<SafeAdminModelEdit />} />
                  )}
                  {showAdminPage('pages') && (
                    <Route path="admin/pages" element={<SafeAdminPages />} />
                  )}
                  {showAdminPage('pages') && (
                    <Route path="admin/pages/:pageId" element={<SafeAdminPageEdit />} />
                  )}
                  {showAdminPage('prompts') && (
                    <Route path="admin/prompts" element={<SafeAdminPrompts />} />
                  )}
                  {showAdminPage('prompts') && (
                    <Route path="admin/prompts/:promptId" element={<SafeAdminPromptEdit />} />
                  )}
                  {showAdminPage('auth') && <Route path="admin/auth" element={<SafeAdminAuth />} />}
                  {showAdminPage('users') && (
                    <Route path="admin/users" element={<SafeAdminUsers />} />
                  )}
                  {showAdminPage('groups') && (
                    <Route path="admin/groups" element={<SafeAdminGroups />} />
                  )}
                  {showAdminPage('groups') && (
                    <Route path="admin/groups/:groupId" element={<SafeAdminGroupEdit />} />
                  )}
                  <Route path="unauthorized" element={<Unauthorized />} />
                  <Route path="forbidden" element={<Forbidden />} />
                  <Route path="server-error" element={<ServerError />} />
                  <Route path="*" element={<NotFound />} />
                </Route>
              </Routes>
            </BrowserRouter>
          </TeamsWrapper>
>>>>>>> eb09e146
        </AdminAuthProvider>
      </AuthProvider>
    </AppProviders>
  );
}
export default App;<|MERGE_RESOLUTION|>--- conflicted
+++ resolved
@@ -98,72 +98,6 @@
                   <Route index element={<SafeAppsList />} />
                 </Route>
 
-<<<<<<< HEAD
-              {/* Regular application routes */}
-              <Route path="/" element={<Layout />}>
-                <Route index element={<SafeAppsList />} />
-                {uiConfig?.promptsList?.enabled !== false && (
-                  <Route path="prompts" element={<SafePromptsList />} />
-                )}
-                <Route path="apps/:appId" element={<SafeAppChat />} />
-                <Route path="apps/:appId/canvas" element={<SafeAppCanvas />} />
-                <Route path="pages/:pageId" element={<SafeUnifiedPage />} />
-                {showAdminPage('home') && <Route path="admin" element={<SafeAdminHome />} />}
-                {showAdminPage('usage') && (
-                  <Route path="admin/usage" element={<SafeAdminUsage />} />
-                )}
-                {showAdminPage('system') && (
-                  <Route path="admin/system" element={<SafeAdminSystem />} />
-                )}
-                {showAdminPage('apps') && <Route path="admin/apps" element={<SafeAdminApps />} />}
-                {showAdminPage('apps') && (
-                  <Route path="admin/apps/:appId" element={<SafeAdminAppEdit />} />
-                )}
-                {showAdminPage('shortlinks') && (
-                  <Route path="admin/shortlinks" element={<SafeAdminShortLinks />} />
-                )}
-                {showAdminPage('shortlinks') && (
-                  <Route path="admin/shortlinks/:code" element={<SafeAdminShortLinkEdit />} />
-                )}
-                {showAdminPage('models') && (
-                  <Route path="admin/models" element={<SafeAdminModels />} />
-                )}
-                {showAdminPage('models') && (
-                  <Route path="admin/models/:modelId" element={<SafeAdminModelEdit />} />
-                )}
-                {showAdminPage('pages') && (
-                  <Route path="admin/pages" element={<SafeAdminPages />} />
-                )}
-                {showAdminPage('pages') && (
-                  <Route path="admin/pages/:pageId" element={<SafeAdminPageEdit />} />
-                )}
-                {showAdminPage('prompts') && (
-                  <Route path="admin/prompts" element={<SafeAdminPrompts />} />
-                )}
-                {showAdminPage('prompts') && (
-                  <Route path="admin/prompts/:promptId" element={<SafeAdminPromptEdit />} />
-                )}
-                {showAdminPage('auth') && <Route path="admin/auth" element={<SafeAdminAuth />} />}
-                {showAdminPage('users') && (
-                  <Route path="admin/users" element={<SafeAdminUsers />} />
-                )}
-                {showAdminPage('groups') && (
-                  <Route path="admin/groups" element={<SafeAdminGroups />} />
-                )}
-                {showAdminPage('groups') && (
-                  <Route path="admin/groups/:groupId" element={<SafeAdminGroupEdit />} />
-                )}
-                {showAdminPage('ui') && (
-                  <Route path="admin/ui" element={<SafeAdminUICustomization />} />
-                )}
-                <Route path="unauthorized" element={<Unauthorized />} />
-                <Route path="forbidden" element={<Forbidden />} />
-                <Route path="server-error" element={<ServerError />} />
-                <Route path="*" element={<NotFound />} />
-              </Route>
-            </Routes>
-          </BrowserRouter>
-=======
                 {/* Widget page should be outside of the regular Layout */}
                 <Route path="/widget/chat" element={<SafeWidgetPage />} />
 
@@ -221,6 +155,9 @@
                   {showAdminPage('groups') && (
                     <Route path="admin/groups/:groupId" element={<SafeAdminGroupEdit />} />
                   )}
+                  {showAdminPage('ui') && (
+                    <Route path="admin/ui" element={<SafeAdminUICustomization />} />
+                  )}
                   <Route path="unauthorized" element={<Unauthorized />} />
                   <Route path="forbidden" element={<Forbidden />} />
                   <Route path="server-error" element={<ServerError />} />
@@ -229,7 +166,6 @@
               </Routes>
             </BrowserRouter>
           </TeamsWrapper>
->>>>>>> eb09e146
         </AdminAuthProvider>
       </AuthProvider>
     </AppProviders>
