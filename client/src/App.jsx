--- conflicted
+++ resolved
@@ -22,10 +22,7 @@
 const SafeMarkdownPage = withErrorBoundary(MarkdownPage);
 const SafeWidgetPage = withErrorBoundary(WidgetPage);
 const SafeAdminUsage = withErrorBoundary(AdminUsageReports);
-<<<<<<< HEAD
-=======
 const SafePromptsList = withErrorBoundary(PromptsList);
->>>>>>> 6784b728
 
 function App() {
   // Use the custom hook for session management
