import React from 'react';
import { BrowserRouter, Routes, Route } from 'react-router-dom';
import './App.css';
import Layout from './components/Layout';
import AppsList from './pages/AppsList';
import PromptsList from './pages/PromptsList';
import AppChat from './pages/AppChat';
import AppCanvas from './pages/AppCanvas';
import NotFound from './pages/NotFound';
import Unauthorized from './pages/Unauthorized';
import Forbidden from './pages/Forbidden';
import ServerError from './pages/ServerError';
import MarkdownPage from './pages/MarkdownPage';
import WidgetPage from './pages/WidgetPage';
import AdminUsageReports from './pages/AdminUsageReports';
import AdminSystemPage from './pages/AdminSystemPage';
import AdminAppsPage from './pages/AdminAppsPage';
import AdminAppEditPage from './pages/AdminAppEditPage';
import AdminShortLinks from './pages/AdminShortLinks';
import AdminModelEditPage from './pages/AdminModelEditPage';
import AdminModelsPage from './pages/AdminModelsPage';
import AdminPromptsPage from './pages/AdminPromptsPage';
import AdminPromptEditPage from './pages/AdminPromptEditPage';
import AppProviders from './components/AppProviders';
import { withErrorBoundary } from './components/ErrorBoundary';
import useSessionManagement from './hooks/useSessionManagement';
import { useUIConfig } from './components/UIConfigContext';
import DocumentTitle from './components/DocumentTitle';

// Apply error boundary to individual routes that might fail
const SafeAppsList = withErrorBoundary(AppsList);
const SafeAppChat = withErrorBoundary(AppChat);
const SafeAppCanvas = withErrorBoundary(AppCanvas);
const SafeMarkdownPage = withErrorBoundary(MarkdownPage);
const SafeWidgetPage = withErrorBoundary(WidgetPage);
const SafeAdminUsage = withErrorBoundary(AdminUsageReports);
const SafeAdminSystem = withErrorBoundary(AdminSystemPage);
const SafeAdminApps = withErrorBoundary(AdminAppsPage);
const SafeAdminAppEdit = withErrorBoundary(AdminAppEditPage);
const SafeAdminShortLinks = withErrorBoundary(AdminShortLinks);
const SafeAdminModels = withErrorBoundary(AdminModelsPage);
const SafeAdminModelEdit = withErrorBoundary(AdminModelEditPage);
const SafeAdminPrompts = withErrorBoundary(AdminPromptsPage);
const SafeAdminPromptEdit = withErrorBoundary(AdminPromptEditPage);
const SafePromptsList = withErrorBoundary(PromptsList);

function App() {
  // Use the custom hook for session management
  useSessionManagement();
  const { uiConfig } = useUIConfig();

  return (
    <AppProviders>
      <BrowserRouter>
        {/* Document title management - must be inside Router for useLocation/useParams */}
        <DocumentTitle />
        
        <Routes>
          {/* Widget page should be outside of the regular Layout */}
          <Route path="/widget/chat" element={<SafeWidgetPage />} />
          
          {/* Regular application routes */}
          <Route path="/" element={<Layout />}>
            <Route index element={<SafeAppsList />} />
            {uiConfig?.promptsList?.enabled !== false && (
              <Route path="prompts" element={<SafePromptsList />} />
            )}
            <Route path="apps/:appId" element={<SafeAppChat />} />
            <Route path="apps/:appId/canvas" element={<SafeAppCanvas />} />
            <Route path="pages/:pageId" element={<SafeMarkdownPage />} />
            <Route path="admin/usage" element={<SafeAdminUsage />} />
            <Route path="admin/system" element={<SafeAdminSystem />} />
            <Route path="admin/apps" element={<SafeAdminApps />} />
            <Route path="admin/apps/:appId" element={<SafeAdminAppEdit />} />
            <Route path="admin/shortlinks" element={<SafeAdminShortLinks />} />
            <Route path="admin/models" element={<SafeAdminModels />} />
            <Route path="admin/models/:modelId" element={<SafeAdminModelEdit />} />
<<<<<<< HEAD
            <Route path="admin/prompts" element={<SafeAdminPrompts />} />
            <Route path="admin/prompts/:promptId" element={<SafeAdminPromptEdit />} />
=======
            <Route path="unauthorized" element={<Unauthorized />} />
            <Route path="forbidden" element={<Forbidden />} />
            <Route path="server-error" element={<ServerError />} />
>>>>>>> 5050600d
            <Route path="*" element={<NotFound />} />
          </Route>
        </Routes>
      </BrowserRouter>
    </AppProviders>
  );
}export default App;<|MERGE_RESOLUTION|>--- conflicted
+++ resolved
@@ -75,14 +75,11 @@
             <Route path="admin/shortlinks" element={<SafeAdminShortLinks />} />
             <Route path="admin/models" element={<SafeAdminModels />} />
             <Route path="admin/models/:modelId" element={<SafeAdminModelEdit />} />
-<<<<<<< HEAD
             <Route path="admin/prompts" element={<SafeAdminPrompts />} />
             <Route path="admin/prompts/:promptId" element={<SafeAdminPromptEdit />} />
-=======
             <Route path="unauthorized" element={<Unauthorized />} />
             <Route path="forbidden" element={<Forbidden />} />
             <Route path="server-error" element={<ServerError />} />
->>>>>>> 5050600d
             <Route path="*" element={<NotFound />} />
           </Route>
         </Routes>
