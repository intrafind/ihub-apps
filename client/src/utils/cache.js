/**
 * Advanced in-memory cache implementation with TTL (Time-To-Live) support.
 * Features:
 * - Key-based and pattern-based invalidation
 * - Memory usage limits
 * - Cache statistics
 * - Automated cleanup
<<<<<<< HEAD
 * - In-memory only (no persistent storage)
=======
>>>>>>> 632eca61
 */
class Cache {
  constructor(options = {}) {
    this.store = new Map();
    this.maxSize = options.maxSize || 200; // Max number of items
    this.stats = {
      hits: 0,
      misses: 0,
      sets: 0,
      deletes: 0,
      cleanups: 0
    };
    this.persistenceEnabled = options.persistence === true;
    this.persistenceKey = options.persistenceKey || 'ai_hub_cache';
    this.storageType = options.storageType || 'session'; // 'session' or 'local'
    
    // Start cleanup interval (every 5 minutes)
    this.cleanupInterval = setInterval(() => this.cleanup(), 5 * 60 * 1000);
<<<<<<< HEAD

    // Persistence disabled by default
=======
>>>>>>> 632eca61
  }
  
  /**
   * Get a value from the cache
   * @param {string} key - The cache key
   * @returns {*|null} The cached value or null if not found or expired
   */
  get(key) {
    if (!this.store.has(key)) {
      this.stats.misses++;
      return null;
    }
    
    const cachedItem = this.store.get(key);
    
    // Check if item has expired
    if (cachedItem.expiry && cachedItem.expiry < Date.now()) {
      this.delete(key);
      this.stats.misses++;
      return null;
    }
    
    // Update last accessed time and hit count
    cachedItem.lastAccessed = Date.now();
    cachedItem.hits++;
    this.stats.hits++;
    
    // Support both old format (direct value) and new format (with data/etag)
    if (cachedItem.value && typeof cachedItem.value === 'object' && cachedItem.value.data !== undefined) {
      return cachedItem.value; // Return the whole object with data/etag
    }
    
    return cachedItem.value;
  }
  
  /**
   * Store a value in the cache with optional TTL
   * @param {string} key - The cache key
   * @param {*} value - The value to cache
   * @param {number} [ttl=null] - Time-to-live in milliseconds (null = no expiry)
   */
  set(key, value, ttl = null) {
    // Check if we need to make room for new items
    if (this.store.size >= this.maxSize && !this.store.has(key)) {
      this.evictLeastRecent();
    }
    
    const expiry = ttl ? Date.now() + ttl : null;
    
    this.store.set(key, {
      value,
      expiry,
      createdAt: Date.now(),
      lastAccessed: Date.now(),
      hits: 0
    });
    
    this.stats.sets++;

<<<<<<< HEAD
    // No persistent storage
=======
    // Persistent storage is disabled
>>>>>>> 632eca61
    
    return value;
  }
  
  /**
   * Remove an item from the cache
   * @param {string} key - The cache key to delete
   */
  delete(key) {
    const result = this.store.delete(key);
    if (result) {
      this.stats.deletes++;
<<<<<<< HEAD
=======
      // No persistent storage updates
>>>>>>> 632eca61
    }
    return result;
  }
  
  /**
   * Clear the entire cache
   */
  clear() {
    const size = this.store.size;
    this.store.clear();
    this.stats.deletes += size;
    
<<<<<<< HEAD
    // No persistent storage cleanup needed
=======
    // Persistent storage disabled
>>>>>>> 632eca61
  }
  
  /**
   * Clean up expired cache items
   */
  cleanup() {
    const now = Date.now();
    let count = 0;
    
    for (const [key, item] of this.store.entries()) {
      if (item.expiry && item.expiry < now) {
        this.store.delete(key);
        count++;
      }
    }
    
    if (count > 0) {
      this.stats.cleanups++;
      this.stats.deletes += count;
<<<<<<< HEAD
=======
      
      // No persistent storage updates
>>>>>>> 632eca61
    }
    
    return count;
  }
  
  /**
   * Evict least recently used items when cache is full
   * @private
   */
  evictLeastRecent() {
    if (this.store.size === 0) return;
    
    let oldest = null;
    let oldestKey = null;
    
    // Find the least recently accessed item
    for (const [key, item] of this.store.entries()) {
      if (oldest === null || item.lastAccessed < oldest) {
        oldest = item.lastAccessed;
        oldestKey = key;
      }
    }
    
    // Remove the oldest item
    if (oldestKey) {
      this.delete(oldestKey);
    }
  }
  
  /**
   * Get statistics about cache usage
   * @returns {Object} Cache statistics
   */
  getStats() {
    return {
      ...this.stats,
      size: this.store.size,
      hitRate: this.stats.hits / (this.stats.hits + this.stats.misses) || 0
    };
  }
  
  /**
   * Invalidate cache entries by pattern
   * @param {string|RegExp} pattern - String prefix or RegExp pattern to match keys
   * @returns {number} Number of invalidated entries
   */
  invalidateByPattern(pattern) {
    let count = 0;
    const isRegExp = pattern instanceof RegExp;
    
    for (const key of this.store.keys()) {
      if (
        (isRegExp && pattern.test(key)) || 
        (!isRegExp && key.startsWith(pattern))
      ) {
        this.delete(key);
        count++;
      }
    }
    

    
    return count;
  }
  
  /**
   * Check if a key exists in the cache (without updating access time)
   * @param {string} key - The cache key
   * @returns {boolean} True if the key exists and is not expired
   */
  has(key) {
    if (!this.store.has(key)) {
      return false;
    }
    
    const cachedItem = this.store.get(key);
    
    // Check if item has expired
    if (cachedItem.expiry && cachedItem.expiry < Date.now()) {
      this.delete(key);
      return false;
    }
    
    return true;
  }
  
  /**
   * Get the number of items in the cache
   */
  get size() {
    return this.store.size;
  }
  
  /**
   * Get the storage object based on configuration
   * @private
   */
<<<<<<< HEAD

  
=======
  getStorageObject() {
    return this.storageType === 'local' ? localStorage : sessionStorage;
  }

>>>>>>> 632eca61
  /**
   * Save cache to storage
   * @private
   */
  saveToStorage() {
    // Persistence disabled - no-op
  }

  /**
   * Load cache from storage
   * @private
   */
  loadFromStorage() {
    // Persistence disabled - no-op
  }
  
  /**
   * Destroy the cache and clean up the cleanup interval
   */
  destroy() {
    if (this.cleanupInterval) {
      clearInterval(this.cleanupInterval);
      this.cleanupInterval = null;
    }
    this.clear();
  }
}

// Default TTL values (in milliseconds)
export const DEFAULT_CACHE_TTL = {
  SHORT: 60 * 1000,               // 1 minute
  MEDIUM: 5 * 60 * 1000,          // 5 minutes
  LONG: 30 * 60 * 1000,           // 30 minutes
  VERY_LONG: 24 * 60 * 60 * 1000  // 24 hours
};

// Cache key definitions for consistency
export const CACHE_KEYS = {
  APPS_LIST: 'apps-list',
  APP_DETAILS: 'app-details',
  MODELS_LIST: 'models-list',
  MODEL_DETAILS: 'model-details',
  STYLES: 'styles',
  PROMPTS: 'prompts',
  UI_CONFIG: 'ui-config',
  PAGE_CONTENT: 'page-content',
  TRANSLATIONS: 'translations',
  PLATFORM_CONFIG: 'platform-config'
};

/**
 * Build a cache key with contextual parameters
 * @param {string} baseKey - The base key from CACHE_KEYS
 * @param {Object} params - Parameters to include in the key
 * @returns {string} - The constructed cache key
 */
export const buildCacheKey = (baseKey, params = {}) => {
  if (!params || Object.keys(params).length === 0) {
    return baseKey;
  }
  
  const paramsStr = Object.entries(params)
    .filter(([, value]) => value !== null && value !== undefined)
    .map(([key, value]) => `${key}=${value}`)
    .sort()
    .join('&');
  
  return paramsStr ? `${baseKey}?${paramsStr}` : baseKey;
};

<<<<<<< HEAD
// Create a singleton cache instance without persistence
const cache = new Cache({
  persistence: false
=======
// Create a singleton cache instance without persistent storage
const cache = new Cache({
  persistence: false,
  persistenceKey: 'ai_hub_apps_cache',
  storageType: 'session'
>>>>>>> 632eca61
});

// Add global access in development for debugging
if (import.meta.env.DEV) {
  window.appCache = cache;
}

export default cache;<|MERGE_RESOLUTION|>--- conflicted
+++ resolved
@@ -5,10 +5,6 @@
  * - Memory usage limits
  * - Cache statistics
  * - Automated cleanup
-<<<<<<< HEAD
- * - In-memory only (no persistent storage)
-=======
->>>>>>> 632eca61
  */
 class Cache {
   constructor(options = {}) {
@@ -27,11 +23,6 @@
     
     // Start cleanup interval (every 5 minutes)
     this.cleanupInterval = setInterval(() => this.cleanup(), 5 * 60 * 1000);
-<<<<<<< HEAD
-
-    // Persistence disabled by default
-=======
->>>>>>> 632eca61
   }
   
   /**
@@ -90,12 +81,6 @@
     });
     
     this.stats.sets++;
-
-<<<<<<< HEAD
-    // No persistent storage
-=======
-    // Persistent storage is disabled
->>>>>>> 632eca61
     
     return value;
   }
@@ -108,10 +93,6 @@
     const result = this.store.delete(key);
     if (result) {
       this.stats.deletes++;
-<<<<<<< HEAD
-=======
-      // No persistent storage updates
->>>>>>> 632eca61
     }
     return result;
   }
@@ -123,12 +104,6 @@
     const size = this.store.size;
     this.store.clear();
     this.stats.deletes += size;
-    
-<<<<<<< HEAD
-    // No persistent storage cleanup needed
-=======
-    // Persistent storage disabled
->>>>>>> 632eca61
   }
   
   /**
@@ -148,11 +123,6 @@
     if (count > 0) {
       this.stats.cleanups++;
       this.stats.deletes += count;
-<<<<<<< HEAD
-=======
-      
-      // No persistent storage updates
->>>>>>> 632eca61
     }
     
     return count;
@@ -246,19 +216,6 @@
     return this.store.size;
   }
   
-  /**
-   * Get the storage object based on configuration
-   * @private
-   */
-<<<<<<< HEAD
-
-  
-=======
-  getStorageObject() {
-    return this.storageType === 'local' ? localStorage : sessionStorage;
-  }
-
->>>>>>> 632eca61
   /**
    * Save cache to storage
    * @private
@@ -329,17 +286,11 @@
   return paramsStr ? `${baseKey}?${paramsStr}` : baseKey;
 };
 
-<<<<<<< HEAD
-// Create a singleton cache instance without persistence
-const cache = new Cache({
-  persistence: false
-=======
 // Create a singleton cache instance without persistent storage
 const cache = new Cache({
   persistence: false,
   persistenceKey: 'ai_hub_apps_cache',
   storageType: 'session'
->>>>>>> 632eca61
 });
 
 // Add global access in development for debugging
