--- conflicted
+++ resolved
@@ -66,13 +66,9 @@
   }
 );
 
-<<<<<<< HEAD
 // Handle API responses with in-memory caching and optional ETag support
-=======
-// Handle API responses and errors consistently
 // Cache entries live only for the lifetime of the page. Data is kept in memory
 // and not persisted to sessionStorage.
->>>>>>> d9905b59
 const handleApiResponse = async (apiCall, cacheKey = null, ttl = DEFAULT_CACHE_TTL.MEDIUM, deduplicate = true, handleETag = false) => {
   try {
     // Check cache first if cacheKey is provided
