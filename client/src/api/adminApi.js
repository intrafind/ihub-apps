// Utility function to make authenticated API calls to admin endpoints
export const makeAdminApiCall = async (url, options = {}) => {
  const token = localStorage.getItem('adminToken');

  const headers = {
    'Content-Type': 'application/json',
    ...options.headers
  };

  if (token) {
    headers['Authorization'] = `Bearer ${token}`;
  }

  const response = await fetch(url, {
    ...options,
    headers
  });

  if (response.status === 401 || response.status === 403) {
    // Clear invalid token
    localStorage.removeItem('adminToken');

    // Redirect to admin home to trigger authentication
    if (window.location.pathname.startsWith('/admin')) {
      window.location.href = '/admin';
    }

    throw new Error('Authentication required');
  }

  if (!response.ok) {
    const errorData = await response.json().catch(() => ({}));
    throw new Error(errorData.message || `HTTP error! status: ${response.status}`);
  }

  return response;
};

// Specific admin API functions
export const fetchAdminUsageData = async () => {
  const response = await makeAdminApiCall('/api/admin/usage');
  return response.json();
};

export const fetchAdminCacheStats = async () => {
  const response = await makeAdminApiCall('/api/admin/cache/stats');
  return response.json();
};

export const fetchAdminApps = async () => {
  const response = await makeAdminApiCall('/api/admin/apps');
  return response.json();
};

export const fetchAdminModels = async () => {
  try {
    const response = await makeAdminApiCall('/api/admin/models');
    const data = await response.json();

    // Debug logging
    console.log('Admin models API response:', data);
    console.log('Is array:', Array.isArray(data));

    // Ensure we return an array
    return Array.isArray(data) ? data : [];
  } catch (error) {
    console.error('Error in fetchAdminModels:', error);
    throw error;
  }
};

export const fetchAdminPrompts = async () => {
  try {
    const response = await makeAdminApiCall('/api/admin/prompts');
    const data = await response.json();

    // Debug logging
    console.log('Admin prompts API response:', data);
    console.log('Is array:', Array.isArray(data));

    // Ensure we return an array
    return Array.isArray(data) ? data : [];
  } catch (error) {
    console.error('Error in fetchAdminPrompts:', error);
    throw error;
  }
};

export const fetchAdminAppTemplates = async () => {
  const response = await makeAdminApiCall('/api/admin/apps/templates');
  return response.json();
};

export const fetchAppInheritance = async appId => {
  const response = await makeAdminApiCall(`/api/admin/apps/${appId}/inheritance`);
  return response.json();
};

export const createPrompt = async promptData => {
  const response = await makeAdminApiCall('/api/admin/prompts', {
    method: 'POST',
    body: JSON.stringify(promptData)
  });
  return response.json();
};

export const updatePrompt = async (promptId, promptData) => {
  const response = await makeAdminApiCall(`/api/admin/prompts/${promptId}`, {
    method: 'PUT',
    body: JSON.stringify(promptData)
  });
  return response.json();
};

<<<<<<< HEAD
export const translateText = async ({ text, from, to }) => {
  const response = await makeAdminApiCall('/api/admin/translate', {
    method: 'POST',
    body: JSON.stringify({ text, from, to })
=======
export const toggleApps = async (ids, enabled) => {
  const idParam = Array.isArray(ids) ? ids.join(',') : ids;
  const response = await makeAdminApiCall(`/api/admin/apps/${idParam}/_toggle`, {
    method: 'POST',
    body: JSON.stringify({ enabled })
  });
  return response.json();
};    

export const fetchAdminPages = async () => {
  const response = await makeAdminApiCall('/api/admin/pages');
  return response.json();
};

export const fetchAdminPage = async pageId => {
  const response = await makeAdminApiCall(`/api/admin/pages/${pageId}`);
  return response.json();
};

export const createPage = async pageData => {
  const response = await makeAdminApiCall('/api/admin/pages', {
    method: 'POST',
    body: JSON.stringify(pageData)
  });
  return response.json();
};

export const toggleModels = async (ids, enabled) => {
  const idParam = Array.isArray(ids) ? ids.join(',') : ids;
  const response = await makeAdminApiCall(`/api/admin/models/${idParam}/_toggle`, {
    method: 'POST',
    body: JSON.stringify({ enabled })
  });
  return response.json();
};

export const updatePage = async (pageId, pageData) => {
  const response = await makeAdminApiCall(`/api/admin/pages/${pageId}`, {
    method: 'PUT',
    body: JSON.stringify(pageData)
  });
  return response.json();
};

export const togglePrompts = async (ids, enabled) => {
  const idParam = Array.isArray(ids) ? ids.join(',') : ids;
  const response = await makeAdminApiCall(`/api/admin/prompts/${idParam}/_toggle`, {
    method: 'POST',
    body: JSON.stringify({ enabled })
  });
  return response.json();
};

export const deletePage = async pageId => {
  const response = await makeAdminApiCall(`/api/admin/pages/${pageId}`, {
    method: 'DELETE'
>>>>>>> f0a01208
  });
  return response.json();
};<|MERGE_RESOLUTION|>--- conflicted
+++ resolved
@@ -112,12 +112,14 @@
   return response.json();
 };
 
-<<<<<<< HEAD
 export const translateText = async ({ text, from, to }) => {
   const response = await makeAdminApiCall('/api/admin/translate', {
     method: 'POST',
     body: JSON.stringify({ text, from, to })
-=======
+  });
+  return response.json();
+};    
+
 export const toggleApps = async (ids, enabled) => {
   const idParam = Array.isArray(ids) ? ids.join(',') : ids;
   const response = await makeAdminApiCall(`/api/admin/apps/${idParam}/_toggle`, {
@@ -174,7 +176,6 @@
 export const deletePage = async pageId => {
   const response = await makeAdminApiCall(`/api/admin/pages/${pageId}`, {
     method: 'DELETE'
->>>>>>> f0a01208
   });
   return response.json();
 };