--- conflicted
+++ resolved
@@ -57,17 +57,9 @@
     "cors": "^2.8.5",
     "dotenv": "^17.2.0",
     "express": "^5.1.0",
-<<<<<<< HEAD
     "express-ntlm": "^2.7.0",
     "ldap-authentication": "^3.3.4",
-    "microsoft-cognitiveservices-speech-sdk": "^1.45.0",
-    "node-fetch": "^3.3.0",
-    "passport-ntlm": "^0.3.0",
-    "pdf2md": "^1.0.2",
-    "react-quill": "^2.0.0"
-=======
     "node-fetch": "^3.3.0"
->>>>>>> 0a40f924
   },
   "devDependencies": {
     "concurrently": "^9.2.0",
