--- conflicted
+++ resolved
@@ -10,27 +10,16 @@
 
 ### Supported Authentication Methods
 - **OIDC with Microsoft Entra** – primary method for receiving user identity and groups.
-<<<<<<< HEAD
-- **Local Active Directory (AD)** – via Windows Integrated Authentication (WIA), using libraries such as Waffle (Java) or passport-waffle/passport-windowsauth (Node.js).
-=======
 - **Local Active Directory (AD)** – via Windows Integrated Authentication (WIA), using libraries such as  passport-waffle/passport-windowsauth (Node.js).
->>>>>>> 3e421242
 - **OAuth 2.0 providers** (e.g., Google, Facebook) – optional additional sign‐in options.
 - **Local accounts** for development or fallback scenarios.
 - Other identity systems (e.g., SAML or LDAP) can be integrated later if needed.
 
 ### Authorization Approach
-<<<<<<< HEAD
-1. Assign each user to one or more groups or roles provided by the identity provider.
-2. Define which apps and features are available to each group.
-3. Grant anonymous users access only to specific apps (e.g., the chat app).
-4. Give authenticated users additional capabilities based on their groups, including administrative rights where applicable.
-=======
 1. Users are assigned to groups in the identity provider
 2. 1 to many groups are mapped to our 1 to many groups on our side.
 3. Apps are mapped to groups. 
 4. Grant anonymous users access only to specific apps via a specific group.
->>>>>>> 3e421242
 
 ### Implementation Steps
 1. Choose an authentication library compatible with the existing stack (e.g., Passport.js for Node.js, which supports both OIDC and Windows/AD strategies).
@@ -39,23 +28,13 @@
 4. Allow users to select their authentication method (e.g., "Sign in with Entra" or "Sign in with Windows/AD"), or detect the environment to choose the appropriate strategy.
 5. Add middleware to check authentication state (anonymous vs authenticated).
 6. Normalize user profiles and group/role information from both OIDC and AD to a common format.
-<<<<<<< HEAD
-7. Map incoming groups or roles to application permissions.
-8. Apply authorization checks around app routes and administrative features.
-9. Extend support for OAuth 2.0 providers or other methods as required.
-=======
 7. Map incoming groups to our own groups.
 8. Apply authorization checks around app routes and administrative features.
->>>>>>> 3e421242
 
 ### Design Notes
 - Support both OIDC (Microsoft Entra) and local Active Directory (AD) authentication from the start.
 - Use Passport.js (Node.js) or Waffle (Java) to enable multiple authentication strategies.
-<<<<<<< HEAD
-- Store role and group mappings in configuration files or environment variables.
-=======
 - Store group mappings in configuration files or environment variables.
->>>>>>> 3e421242
 - Normalize user and group data from both sources to a unified format for authorization.
 - Structure the code so additional authentication providers can be plugged in easily later.
 - it should also be possible to map all apps to a group, so not every individual one has to be specified
@@ -66,22 +45,6 @@
 Before starting implementation, these topics should be answered:
 
 1. **Which identity provider(s) will be used initially?**  
-<<<<<<< HEAD
-   Support both OIDC via Microsoft Entra and local Active Directory (AD) via Windows Integrated Authentication. Other OAuth providers can be integrated later.
-2. **Will anonymous access be permitted, and to which apps?**  
-   Yes. Anonymous users can only use public apps such as the basic chat app.
-3. **How will user roles/groups be mapped to app features?**  
-   Map the groups or roles received from both OIDC and AD to permissions stored in configuration files or environment variables.
-4. **Which authentication library should be used with the Express server?**  
-   Use Passport.js with both OIDC and Windows/AD strategies (e.g., passport-azure-ad, passport-openidconnect, passport-waffle, or passport-windowsauth).
-5. **Where will user profiles and tokens be stored?**  
-   Initially in memory or sessions; persist them in a database if the project grows.
-6. **How will failures be handled (e.g., expired tokens, AD connection issues)?**  
-   Return localized error codes similar to the existing API error handling.
-7. **Do we need local accounts for development?**  
-   Yes. Local accounts remain a supported fallback.
-8. **How will the front end handle login/logout?**  
-=======
    Support both OIDC via Microsoft Entra and local Active Directory (AD) via Windows Integrated Authentication. 
 2. **Will anonymous access be permitted, and to which apps?**  
    Yes. Anonymous users are handled like authenticated users. They are mapped to a specific group, which specifies which apps they can use.
@@ -94,7 +57,6 @@
 6. **Do we need local accounts for development?**  
    Not yet. 
 7. **How will the front end handle login/logout?**  
->>>>>>> 3e421242
    Replace the current random session ID with real authentication tokens obtained during login. Support both login flows in the UI.
 
 ### Impact on Existing Code
@@ -102,17 +64,4 @@
 - Add middleware to authenticate incoming requests and check permissions for both OIDC and AD users.
 - Update client-side session utilities to store authentication tokens instead of only a random ID, and support both login flows.
 - Normalize user and group data from both authentication sources for consistent authorization checks.
-- Usage tracking can include tenant and user identifiers once authentication is in place.
-
-### Implementation Order
-
-<<<<<<< HEAD
-<<<<<<< Updated upstream
-Implement authentication and authorization before multi-tenancy. Resolving user identity first allows the system to determine the tenant context for configuration overrides.
-=======
-Implement authentication and authorization (supporting both OIDC and local AD) before multi-tenancy. Resolving user identity first allows the system to determine the tenant context for configuration overrides.
-
->>>>>>> Stashed changes
-=======
-Implement authentication and authorization (supporting both OIDC and local AD) before multi-tenancy. Resolving user identity first allows the system to determine the tenant context for configuration overrides.
->>>>>>> 3e421242
+- Usage tracking can include tenant and user identifiers once authentication is in place.